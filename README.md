# Ghost Cursor

<img src="https://media2.giphy.com/media/26ufp2LYURTvL5PRS/giphy.gif" width="100" align="right">

Generate realistic, human-like mouse movement data between coordinates or navigate between elements with puppeteer
like the definitely-not-robot you are.

> Oh yeah? Could a robot do _**this?**_

## Installation

```sh
yarn add ghost-cursor
```
or with npm
```sh
npm install ghost-cursor
```

## Usage
Generating movement data between 2 coordinates.

```js
import { path } from "ghost-cursor"

const from = { x: 100, y: 100 }
const to = { x: 600, y: 700 }

const route = path(from, to)

/**
 * [
 *   { x: 100, y: 100 },
 *   { x: 108.75573501957051, y: 102.83608396351725 },
 *   { x: 117.54686481838543, y: 106.20019239793275 },
 *   { x: 126.3749821408895, y: 110.08364505509256 },
 *   { x: 135.24167973152743, y: 114.47776168684264 }
 *   ... and so on
 * ]
 */
```

Generating movement data between 2 coordinates with timestamps.
```js
import { path } from "ghost-cursor"

const from = { x: 100, y: 100 }
const to = { x: 600, y: 700 }

const route = path(from, to, { useTimestamps: true })

/**
 * [
 *   { x: 100, y: 100, timestamp: 1711850430643 },
 *   { x: 114.78071695023473, y: 97.52340709495319, timestamp: 1711850430697 },
 *   { x: 129.1362373468682, y: 96.60141853603243, timestamp: 1711850430749 },
 *   { x: 143.09468422606352, y: 97.18676354029148, timestamp: 1711850430799 },
 *   { x: 156.68418062398405, y: 99.23217132478408, timestamp: 1711850430848 },
 *   ... and so on
 * ]
 */
```


Usage with puppeteer:

```js
import { GhostCursor } from "ghost-cursor"
import puppeteer from "puppeteer"

const run = async (url) => {
  const selector = "#sign-up button"
  const browser = await puppeteer.launch({ headless: false });
  const page = await browser.newPage()
  const cursor = new GhostCursor(page)
  await page.goto(url)
  await page.waitForSelector(selector)
  await cursor.click(selector)
  // shorthand for
  // await cursor.move(selector)
  // await cursor.click()
}
```

### Puppeteer-specific behavior
* `cursor.move()` will automatically overshoot or slightly miss and re-adjust for elements that are too far away
from the cursor's starting point.
* When moving over objects, a random coordinate that's within the element will be selected instead of
hovering over the exact center of the element.
* The speed of the mouse will take the distance and the size of the element you're clicking on into account.

<br>

![ghost-cursor in action](https://cdn.discordapp.com/attachments/418699380833648644/664110683054538772/acc_gen.gif)

> Ghost cursor in action on a form

## Methods

<<<<<<< HEAD
#### `new GhostCursor(page: puppeteer.Page, {start?: Vector, performRandomMoves?: boolean, defaultOptions?: DefaultOptions}): GhostCursor`

Creates the ghost cursor that contains the action functions described below.
=======
#### `createCursor(page: puppeteer.Page, start?: Vector, performRandomMoves?: boolean, defaultOptions?: DefaultOptions, visible?: boolean = false): GhostCursor`

Creates the ghost cursor. Returns cursor action functions described below.
>>>>>>> 1f632888

- **page:** Puppeteer `page`.
- **start (optional):** Cursor start position. Default is `{ x: 0, y: 0 }`.
- **performRandomMoves (optional):** Initially perform random movements. Default is `false`.
- **defaultOptions (optional):** Set custom default options for `click`, `move`, `moveTo`, and `randomMove` functions. Default values are described below.
- **visible (optional):** Make the cursor visible, using `installMouseHelper()`. Default is `false`.
 
#### `toggleRandomMove(random: boolean): void`

Toggles random mouse movements on or off.

#### `click(selector?: string | ElementHandle, options?: ClickOptions): Promise<void>`

Simulates a mouse click at the specified selector or element.

- **selector (optional):** CSS selector or ElementHandle to identify the target element.
- **options (optional):** Additional options for clicking. **Extends the `options` of the `move`, `scrollIntoView`, and `getElement` functions (below)**
  - `hesitate (number):` Delay before initiating the click action in milliseconds. Default is `0`.
  - `waitForClick (number):` Delay between mousedown and mouseup in milliseconds. Default is `0`.
  - `moveDelay (number):` Delay after moving the mouse in milliseconds. Default is `2000`. If `randomizeMoveDelay=true`, delay is randomized from 0 to `moveDelay`.
  - `button (MouseButton):` Mouse button to click. Default is `left`.
  - `clickCount (number):` Number of times to click the button. Default is `1`.

#### `move(selector: string | ElementHandle, options?: MoveOptions): Promise<void>`

Moves the mouse to the specified selector or element.

- **selector:** CSS selector or ElementHandle to identify the target element.
- **options (optional):** Additional options for moving. **Extends the `options` of the `scrollIntoView` and `getElement` functions (below)**
  - `paddingPercentage (number):` Percentage of padding to be added inside the element when determining the target point. Default is `0` (may move to anywhere within the element). `100` will always move to center of element.
  - `destination (Vector):` Destination to move the cursor to, relative to the top-left corner of the element. If specified, `paddingPercentage` is not used. If not specified (default), destination is random point within the `paddingPercentage`.
  - `moveDelay (number):` Delay after moving the mouse in milliseconds. Default is `0`. If `randomizeMoveDelay=true`, delay is randomized from 0 to `moveDelay`.
  - `randomizeMoveDelay (boolean):` Randomize delay between actions from `0` to `moveDelay`. Default is `true`.
  - `maxTries (number):` Maximum number of attempts to mouse-over the element. Default is `10`.
  - `moveSpeed (number):` Speed of mouse movement. Default is random.
  - `overshootThreshold (number):` Distance from current location to destination that triggers overshoot to occur. (Below this distance, no overshoot will occur). Default is `500`.

#### `moveTo(destination: Vector, options?: MoveToOptions): Promise<void>`

Moves the mouse to the specified destination point.

- **destination:** An object with `x` and `y` coordinates representing the target position. For example, `{ x: 500, y: 300 }`.
- **options (optional):** Additional options for moving.
  - `moveSpeed (number):` Speed of mouse movement. Default is random.
  - `moveDelay (number):` Delay after moving the mouse in milliseconds. Default is `0`. If `randomizeMoveDelay=true`, delay is randomized from 0 to `moveDelay`.
  - `randomizeMoveDelay (boolean):` Randomize delay between actions from `0` to `moveDelay`. Default is `true`.
  
#### `scrollIntoView(selector: string | ElementHandle, options?: ScrollIntoViewOptions) => Promise<void>`

Scrolls the element into view. If already in view, no scroll occurs.

- **selector:** CSS selector or ElementHandle to identify the target element.
- **options (optional):** Additional options for scrolling. **Extends the `options` of the `getElement` and `scroll` functions (below)**
  - `scrollSpeed (number):` Scroll speed (when scrolling occurs). 0 to 100. 100 is instant. Default is `100`.
  - `scrollDelay (number):` Time to wait after scrolling (when scrolling occurs). Default is `200`.
  - `inViewportMargin (number):` Margin (in px) to add around the element when ensuring it is in the viewport. Default is `0`.

#### `scrollTo: (destination: Partial<Vector> | 'top' | 'bottom' | 'left' | 'right', options?: ScrollOptions) => Promise<void>`

Scrolls to the specified destination point.

- **destination:** An object with `x` and `y` coordinates representing the target position. For example, `{ x: 500, y: 300 }`. Can also be `"top"` or `"bottom"`.
- **options (optional):** Additional options for scrolling. **Extends the `options` of the `scroll` function (below)**

#### `scroll: (delta: Partial<Vector>, options?: ScrollOptions) => Promise<void>`

Scrolls the page the distance set by `delta`.

- **delta:** An object with `x` and `y` coordinates representing the distance to scroll from the current position.
- **options (optional):** Additional options for scrolling.
  - `scrollSpeed (number):` Scroll speed. 0 to 100. 100 is instant. Default is `100`.
  - `scrollDelay (number):` Time to wait after scrolling. Default is `200`.
  
#### `getElement(selector: string | ElementHandle, options?: GetElementOptions) => Promise<void>`

Gets the element via a selector. Can use an XPath.

- **selector:** CSS selector or ElementHandle to identify the target element.
- **options (optional):** Additional options.
  - `waitForSelector (number):` Time to wait for the selector to appear in milliseconds. Default is to not wait for selector.

#### `getLocation(): Vector`

Get current location of the cursor.

### Other Utility Methods

#### `installMouseHelper(page: Page): Promise<void>`

Installs a mouse helper on the page, making the pointer visible. Gets executed in the `GhostCursor` initialization when passing `visible=true`. Use for debugging only.

#### `getRandomPagePoint(page: Page): Promise<Vector>`

Gets a random point on the browser window.

#### `path(start: Vector, end: Vector | BoundingBox, options?: number | PathOptions): Vector[] | TimedVector[]`

Generates a set of points for mouse movement between two coordinates.

- **start:** Starting point of the movement.
- **end:** Ending point (or bounding box) of the movement.
- **options (optional):** Additional options for generating the path. Can also be a number which will set `spreadOverride`.
  - `spreadOverride (number):` Override the spread of the generated path.
  - `moveSpeed (number):` Speed of mouse movement. Default is random.
  - `useTimestamps (boolean):` Generate timestamps for each point based on the trapezoidal rule.

## How does it work

Bezier curves do almost all the work here. They let us create an infinite amount of curves between any 2 points we want
and they look quite human-like. (At least moreso than alternatives like perlin or simplex noise)

![](https://mamamoo.xetera.dev/😽🤵👲🧦👵.png)

The magic comes from being able to set multiple points for the curve to go through. This is done by picking
2 coordinates randomly in a limited area above and under the curve. 

<img src="https://mamamoo.xetera.dev/🧣👎😠🧟✍.png" width="400">

However, we don't want wonky looking cubic curves when using this method because nobody really moves their mouse
that way, so only one side of the line is picked when generating random points.

<img src="http://simonwallner.at/ext/fitts/shannon.png" width="250" align="right">
When calculating how fast the mouse should be moving we use <a href="https://en.wikipedia.org/wiki/Fitts%27s_law">Fitts's Law</a>
to determine the amount of points we should be returning relative to the width of the element being clicked on and the distance
between the mouse and the object.

## To turn on logging, please set your DEBUG env variable like so:

- OSX: `DEBUG="ghost-cursor:*"`
- Linux: `DEBUG="ghost-cursor:*"`
- Windows CMD: `set DEBUG=ghost-cursor:*`
- Windows PowerShell: `$env:DEBUG = "ghost-cursor:*"`<|MERGE_RESOLUTION|>--- conflicted
+++ resolved
@@ -97,15 +97,9 @@
 
 ## Methods
 
-<<<<<<< HEAD
-#### `new GhostCursor(page: puppeteer.Page, {start?: Vector, performRandomMoves?: boolean, defaultOptions?: DefaultOptions}): GhostCursor`
+#### `new GhostCursor(page: puppeteer.Page, { start?: Vector, performRandomMoves?: boolean, defaultOptions?: DefaultOptions, visible?: boolean = false }): GhostCursor`
 
 Creates the ghost cursor that contains the action functions described below.
-=======
-#### `createCursor(page: puppeteer.Page, start?: Vector, performRandomMoves?: boolean, defaultOptions?: DefaultOptions, visible?: boolean = false): GhostCursor`
-
-Creates the ghost cursor. Returns cursor action functions described below.
->>>>>>> 1f632888
 
 - **page:** Puppeteer `page`.
 - **start (optional):** Cursor start position. Default is `{ x: 0, y: 0 }`.
