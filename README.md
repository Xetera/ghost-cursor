# Ghost Cursor

<img src="https://media2.giphy.com/media/26ufp2LYURTvL5PRS/giphy.gif" width="100" align="right">

Generate realistic, human-like mouse movement data between coordinates or navigate between elements with puppeteer
like the definitely-not-robot you are.

> Oh yeah? Could a robot do _**this?**_

## Installation

```sh
yarn add ghost-cursor
```
or with npm
```sh
npm install ghost-cursor
```

## Usage
Generating movement data between 2 coordinates.

```js
import { path } from "ghost-cursor"

const from = { x: 100, y: 100 }
const to = { x: 600, y: 700 }

const route = path(from, to)

/**
 * [
 *   { x: 100, y: 100 },
 *   { x: 108.75573501957051, y: 102.83608396351725 },
 *   { x: 117.54686481838543, y: 106.20019239793275 },
 *   { x: 126.3749821408895, y: 110.08364505509256 },
 *   { x: 135.24167973152743, y: 114.47776168684264 }
 *   ... and so on
 * ]
 */
```

Generating movement data between 2 coordinates with timestamps.
```js
import { path } from "ghost-cursor"

const from = { x: 100, y: 100 }
const to = { x: 600, y: 700 }

const route = path(from, to, { showTimestamps: true })

/**
 * [
 *   { x: 100, y: 100, timestamp: 1711850430643 },
 *   { x: 114.78071695023473, y: 97.52340709495319, timestamp: 1711850430697 },
 *   { x: 129.1362373468682, y: 96.60141853603243, timestamp: 1711850430749 },
 *   { x: 143.09468422606352, y: 97.18676354029148, timestamp: 1711850430799 },
 *   { x: 156.68418062398405, y: 99.23217132478408, timestamp: 1711850430848 },
 *   ... and so on
 * ]
 */
```


Usage with puppeteer:

```js
import { createCursor } from "ghost-cursor"
import puppeteer from "puppeteer"

const run = async (url) => {
  const selector = "#sign-up button"
  const browser = await puppeteer.launch({ headless: false });
  const page = await browser.newPage()
  const cursor = createCursor(page)
  await page.goto(url)
  await page.waitForSelector(selector)
  await cursor.click(selector)
  // shorthand for
  // await cursor.move(selector)
  // await cursor.click()
}
```

### Puppeteer-specific behavior
* `cursor.move()` will automatically overshoot or slightly miss and re-adjust for elements that are too far away
from the cursor's starting point.
* When moving over objects, a random coordinate that's within the element will be selected instead of
hovering over the exact center of the element.
* The speed of the mouse will take the distance and the size of the element you're clicking on into account.

<br>

![ghost-cursor in action](https://cdn.discordapp.com/attachments/418699380833648644/664110683054538772/acc_gen.gif)

> Ghost cursor in action on a form

## Methods

#### `createCursor(page: puppeteer.Page, start?: Vector, performRandomMoves?: boolean, defaultOptions?: DefaultOptions): GhostCursor`

Creates the ghost cursor. Returns cursor action functions.

- **page:** Puppeteer `page`.
- **start (optional):** Cursor start position. Default is `{ x: 0, y: 0 }`.
- **performRandomMoves (optional):** Initially perform random movements. Default is `false`.
- **defaultOptions (optional):** Set custom default options for `click`, `move`, `moveTo`, and `randomMove` functions. Default values are described below.

#### `toggleRandomMove(random: boolean): void`

Toggles random mouse movements on or off.

#### `click(selector?: string | ElementHandle, options?: ClickOptions): Promise<void>`

Simulates a mouse click at the specified selector or element.

- **selector (optional):** CSS selector or ElementHandle to identify the target element.
- **options (optional):** Additional options for clicking.
  - `hesitate (number):` Delay before initiating the click action in milliseconds. Default is `0`.
  - `waitForClick (number):` Delay between mousedown and mouseup in milliseconds. Default is `0`.
  - `moveDelay (number):` Delay after moving the mouse in milliseconds. Default is `2000`. If `randomizeMoveDelay=true`, delay is randomized from 0 to `moveDelay`.
  - `randomizeMoveDelay (boolean):` Randomize delay between actions from `0` to `moveDelay`. Default is `true`.

#### `move(selector: string | ElementHandle, options?: MoveOptions): Promise<void>`

Moves the mouse to the specified selector or element.

- **selector:** CSS selector or ElementHandle to identify the target element.
- **options (optional):** Additional options for moving.
  - `paddingPercentage (number):` Percentage of padding to be added around the element. Default is `0`.
  - `waitForSelector (number):` Time to wait for the selector to appear in milliseconds. Default is to not wait for selector.
  - `moveDelay (number):` Delay after moving the mouse in milliseconds. Default is `0`. If `randomizeMoveDelay=true`, delay is randomized from 0 to `moveDelay`.
  - `randomizeMoveDelay (boolean):` Randomize delay between actions from `0` to `moveDelay`. Default is `true`.
  - `maxTries (number):` Maximum number of attempts to mouse-over the element. Default is `10`.
  - `moveSpeed (number):` Speed of mouse movement. Default is random.
  - `overshootThreshold (number):` Distance from current location to destination that triggers overshoot to occur. (Below this distance, no overshoot will occur). Default is `500`.

#### `moveTo(destination: Vector, options?: MoveToOptions): Promise<void>`

Moves the mouse to the specified destination point.

- **destination:** An object with `x` and `y` coordinates representing the target position. For example, `{ x: 500, y: 300 }`.
- **options (optional):** Additional options for moving.
  - `moveSpeed (number):` Speed of mouse movement. Default is random.
  - `moveDelay (number):` Delay after moving the mouse in milliseconds. Default is `0`. If `randomizeMoveDelay=true`, delay is randomized from 0 to `moveDelay`.
  - `randomizeMoveDelay (boolean):` Randomize delay between actions from `0` to `moveDelay`. Default is `true`.

#### `getLocation(): Vector`

Get current location of the cursor.

### Other Utility Methods

#### `installMouseHelper(page: Page): Promise<void>`

Installs a mouse helper on the page. Makes pointer visible. Use for debugging only.

#### `getRandomPagePoint(page: Page): Promise<Vector>`

Gets a random point on the browser window.

#### `path(point: Vector, target: Vector, optionsOrSpread?: number | PathOptions): Vector[]`

Generates a set of points for mouse movement between two coordinates.

- **point:** Starting point of the movement.
- **target:** Ending point of the movement.
- **optionsOrSpread (optional):** Additional options for generating the path.
  - `spreadOverride (number):` Override the spread of the generated path.
<<<<<<< HEAD
  - `moveSpeed (number):` Speed of mouse movement.
  - `showTimestamps (boolean):` Generate timestamps for each point based on the trapezoidal rule.
=======
  - `moveSpeed (number):` Speed of mouse movement. Default is random.

>>>>>>> 7719c610

## How does it work

Bezier curves do almost all the work here. They let us create an infinite amount of curves between any 2 points we want
and they look quite human-like. (At least moreso than alternatives like perlin or simplex noise)

![](https://mamamoo.xetera.dev/😽🤵👲🧦👵.png)

The magic comes from being able to set multiple points for the curve to go through. This is done by picking
2 coordinates randomly in a limited area above and under the curve. 

<img src="https://mamamoo.xetera.dev/🧣👎😠🧟✍.png" width="400">

However, we don't want wonky looking cubic curves when using this method because nobody really moves their mouse
that way, so only one side of the line is picked when generating random points.

<img src="http://simonwallner.at/ext/fitts/shannon.png" width="250" align="right">
When calculating how fast the mouse should be moving we use <a href="https://en.wikipedia.org/wiki/Fitts%27s_law">Fitts's Law</a>
to determine the amount of points we should be returning relative to the width of the element being clicked on and the distance
between the mouse and the object.

## To turn on logging, please set your DEBUG env variable like so:

- OSX: `DEBUG="ghost-cursor:*"`
- Linux: `DEBUG="ghost-cursor:*"`
- Windows CMD: `set DEBUG=ghost-cursor:*`
- Windows PowerShell: `$env:DEBUG = "ghost-cursor:*"`<|MERGE_RESOLUTION|>--- conflicted
+++ resolved
@@ -167,13 +167,8 @@
 - **target:** Ending point of the movement.
 - **optionsOrSpread (optional):** Additional options for generating the path.
   - `spreadOverride (number):` Override the spread of the generated path.
-<<<<<<< HEAD
-  - `moveSpeed (number):` Speed of mouse movement.
+  - `moveSpeed (number):` Speed of mouse movement. Default is random.
   - `showTimestamps (boolean):` Generate timestamps for each point based on the trapezoidal rule.
-=======
-  - `moveSpeed (number):` Speed of mouse movement. Default is random.
-
->>>>>>> 7719c610
 
 ## How does it work
 
