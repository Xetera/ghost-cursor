--- conflicted
+++ resolved
@@ -22,10 +22,8 @@
 puppeteer.launch({ headless: false }).then(async (browser) => {
   const page = await browser.newPage()
 
-<<<<<<< HEAD
-  await installMouseHelper(page)
-
   const cursor = new GhostCursor(page, {
+    visible: true,
     defaultOptions: {
       move: cursorDefaultOptions,
       moveTo: cursorDefaultOptions,
@@ -34,15 +32,6 @@
       getElement: cursorDefaultOptions
     }
   })
-=======
-  const cursor = createCursor(page, undefined, undefined, {
-    move: cursorDefaultOptions,
-    moveTo: cursorDefaultOptions,
-    click: cursorDefaultOptions,
-    scroll: cursorDefaultOptions,
-    getElement: cursorDefaultOptions
-  }, true)
->>>>>>> 1f632888
 
   const html = await fs.readFile(join(__dirname, 'custom-page.html'), 'utf8')
 
