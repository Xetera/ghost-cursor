--- conflicted
+++ resolved
@@ -224,27 +224,16 @@
     ? { spreadOverride: optionsOrSpread }
     : { ...optionsOrSpread }
 
-<<<<<<< HEAD
   const DEFAULT_WIDTH = 100
   const MIN_STEPS = 25
   const width = 'width' in end && end.width !== 0 ? end.width : DEFAULT_WIDTH
-  const curve = bezierCurve(start, end, spreadOverride)
-  const length = curve.length() * 0.8
-
-  const speed = typeof moveSpeed === 'number' ? (25 / moveSpeed) : Math.random()
-  const baseTime = speed * MIN_STEPS
-=======
-  const defaultWidth = 100
-  const minSteps = 25
-  const width = 'width' in end && end.width !== 0 ? end.width : defaultWidth
   const curve = bezierCurve(start, end, optionsResolved.spreadOverride)
   const length = curve.length() * 0.8
 
   const speed = optionsResolved.moveSpeed !== undefined && optionsResolved.moveSpeed > 0
     ? (25 / optionsResolved.moveSpeed)
     : Math.random()
-  const baseTime = speed * minSteps
->>>>>>> 13987d2a
+  const baseTime = speed * MIN_STEPS
   const steps = Math.ceil((Math.log2(fitts(length, width) + 1) + baseTime) * 3)
   const re = curve.getLUT(steps)
   return clampPositive(re)
