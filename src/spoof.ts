--- conflicted
+++ resolved
@@ -94,12 +94,8 @@
     selector: string | ElementHandle,
     options?: MoveOptions
   ) => Promise<void>
-<<<<<<< HEAD
   moveTo: (destination: Vector, options?: MoveToOptions) => Promise<void>
-=======
-  moveTo: (destination: Vector) => Promise<void>
   getLocation: () => Vector
->>>>>>> f9337a2e
 }
 
 // Helper function to wait a specified number of milliseconds
@@ -505,23 +501,16 @@
 
       await delay(Math.random() * optionsResolved.moveDelay)
     },
-<<<<<<< HEAD
     async moveTo (destination: Vector, options?: MoveToOptions): Promise<void> {
       const optionsResolved = {
         ...defaultOptions?.moveTo,
         ...options
       } satisfies MoveToOptions
 
+      const wasRandom = !moving
       actions.toggleRandomMove(false)
       await tracePath(path(previous, destination, optionsResolved))
-      actions.toggleRandomMove(true)
-=======
-    async moveTo (destination: Vector): Promise<void> {
-      const wasRandom = !moving
-      actions.toggleRandomMove(false)
-      await tracePath(path(previous, destination))
       actions.toggleRandomMove(wasRandom)
->>>>>>> f9337a2e
     }
   }
 
