import type { ElementHandle, Page, BoundingBox, CDPSession, Protocol } from 'puppeteer'
import debug from 'debug'
import {
  type Vector,
  type TimedVector,
  bezierCurve,
  bezierCurveSpeed,
  direction,
  magnitude,
  origin,
  overshoot,
  add,
  clamp,
  scale,
  extrapolate
} from './math'
import { installMouseHelper } from './mouse-helper'

export { installMouseHelper }

const log = debug('ghost-cursor')

export interface BoxOptions {
  /**
   * Percentage of padding to be added inside the element when determining the target point.
   * Example:
   * - `0` = may be anywhere within the element.
   * - `100` = will always be center of element.
   * @default 0
   */
  readonly paddingPercentage?: number
  /**
   * Destination to move the cursor to, relative to the top-left corner of the element.
   * If specified, `paddingPercentage` is not used.
   * If not specified (default), destination is random point within the `paddingPercentage`.
   * @default undefined (random point)
   */
  readonly destination?: Vector
}

export interface GetElementOptions {
  /**
   * Time to wait for the selector to appear in milliseconds.
   * Default is to not wait for selector.
   */
  readonly waitForSelector?: number
}

export interface ScrollOptions {
  /**
   * Scroll speed. 0 to 100. 100 is instant.
   * @default 100
   */
  readonly scrollSpeed?: number
  /**
   * Time to wait after scrolling.
   * @default 200
   */
  readonly scrollDelay?: number
}

export interface ScrollIntoViewOptions extends ScrollOptions, GetElementOptions {
  /**
   * Scroll speed (when scrolling occurs). 0 to 100. 100 is instant.
   * @default 100
   */
  readonly scrollSpeed?: number
  /**
   * Time to wait after scrolling (when scrolling occurs).
   * @default 200
   */
  readonly scrollDelay?: number
  /**
   * Margin (in px) to add around the element when ensuring it is in the viewport.
   * (Does not take effect if CDP scroll fails.)
   * @default 0
   */
  readonly inViewportMargin?: number
}

export interface MoveOptions extends BoxOptions, ScrollIntoViewOptions, Pick<PathOptions, 'moveSpeed'> {
  /**
   * Delay after moving the mouse in milliseconds. If `randomizeMoveDelay=true`, delay is randomized from 0 to `moveDelay`.
   * @default 0
   */
  readonly moveDelay?: number
  /**
   * Randomize delay between actions from `0` to `moveDelay`. See `moveDelay` docs.
   * @default true
   */
  readonly randomizeMoveDelay?: boolean
  /**
   * Maximum number of attempts to mouse-over the element.
   * @default 10
   */
  readonly maxTries?: number
  /**
   * Distance from current location to destination that triggers overshoot to
   * occur. (Below this distance, no overshoot will occur).
   * @default 500
   */
  readonly overshootThreshold?: number
}

export interface ClickOptions extends MoveOptions {
  /**
   * Delay before initiating the click action in milliseconds.
   * @default 0
   */
  readonly hesitate?: number
  /**
   * Delay between mousedown and mouseup in milliseconds.
   * @default 0
   */
  readonly waitForClick?: number
  /**
   * @default 2000
   */
  readonly moveDelay?: number
  /**
   * @default "left"
   */
  readonly button?: Protocol.Input.MouseButton
  /**
   * @default 1
   */
  readonly clickCount?: number
}

export interface PathOptions {
  /**
   * Override the spread of the generated path.
   */
  readonly spreadOverride?: number
  /**
   * Speed of mouse movement.
   * Default is random.
   */
  readonly moveSpeed?: number

  /**
   * Generate timestamps for each point in the path.
   */
  readonly useTimestamps?: boolean
}

export interface RandomMoveOptions extends Pick<MoveOptions, 'moveDelay' | 'randomizeMoveDelay' | 'moveSpeed'> {
  /**
   * @default 2000
   */
  readonly moveDelay?: number
}

export interface MoveToOptions extends PathOptions, Pick<MoveOptions, 'moveDelay' | 'randomizeMoveDelay'> {
  /**
   * @default 0
   */
  readonly moveDelay?: number
}

export type ScrollToDestination = Partial<Vector> | 'top' | 'bottom' | 'left' | 'right'

<<<<<<< HEAD
=======
export type MouseButtonOptions = Pick<ClickOptions, 'button' | 'clickCount'>

>>>>>>> 9824a49d
/**
 * Default options for cursor functions.
 */
export interface DefaultOptions {
  /**
   * Default options for the `randomMove` function that occurs when `performRandomMoves=true`
   * @default RandomMoveOptions
   */
  randomMove?: RandomMoveOptions
  /**
   * Default options for the `move` function
   * @default MoveOptions
   */
  move?: MoveOptions
  /**
   * Default options for the `moveTo` function
   * @default MoveToOptions
   */
  moveTo?: MoveToOptions
<<<<<<< HEAD
=======
  /**
   * Default options for the `click` function
   * @default ClickOptions
   */
  click?: ClickOptions
  /**
  * Default options for the `scrollIntoView`, `scrollTo`, and `scroll` functions
  * @default ScrollIntoViewOptions
  */
  scroll?: ScrollOptions & ScrollIntoViewOptions
  /**
   * Default options for the `getElement` function
   * @default GetElementOptions
   */
  getElement?: GetElementOptions
}

export interface GhostCursor {
  /** Toggles random mouse movements on or off. */
  toggleRandomMove: (random: boolean) => void
  /** Simulates a mouse click at the specified selector or element. */
  click: (
    selector?: string | ElementHandle,
    /** @default defaultOptions.click */
    options?: ClickOptions
  ) => Promise<void>
  /** Moves the mouse to the specified selector or element. */
  move: (
    selector: string | ElementHandle,
    /** @default defaultOptions.move */
    options?: MoveOptions
  ) => Promise<void>
  /** Moves the mouse to the specified destination point. */
  moveTo: (
    destination: Vector,
    /** @default defaultOptions.moveTo */
    options?: MoveToOptions) => Promise<void>
  /** Moves the mouse by a specified amount */
  moveBy: (
    delta: Partial<Vector>,
    options?: MoveToOptions
  ) => Promise<void>
  /** Scrolls the element into view. If already in view, no scroll occurs. */
  scrollIntoView: (
    selector: ElementHandle,
    /** @default defaultOptions.scroll */
    options?: ScrollIntoViewOptions) => Promise<void>
  /** Scrolls to the specified destination point. */
  scrollTo: (
    destination: ScrollToDestination,
    /** @default defaultOptions.scroll */
    options?: ScrollOptions) => Promise<void>
  /** Scrolls the page the distance set by `delta`. */
  scroll: (
    delta: Partial<Vector>,
    /** @default defaultOptions.scroll */
    options?: ScrollOptions) => Promise<void>
  /** Mouse button down */
  mouseDown: (options?: MouseButtonOptions) => Promise<void>
  /** Mouse button up (release) */
  mouseUp: (options?: MouseButtonOptions) => Promise<void>
  /** Gets the element via a selector. Can use an XPath. */
  getElement: (
    selector: string | ElementHandle,
    /** @default defaultOptions.getElement */
    options?: GetElementOptions) => Promise<ElementHandle<Element>>
  /** Get current location of the cursor. */
  getLocation: () => Vector
>>>>>>> 9824a49d
  /**
   * Default options for the `click` function
   * @default ClickOptions
   */
  click?: ClickOptions
  /**
  * Default options for the `scrollIntoView`, `scrollTo`, and `scroll` functions
  * @default ScrollIntoViewOptions
  */
  scroll?: ScrollOptions & ScrollIntoViewOptions
  /**
   * Default options for the `getElement` function
   * @default GetElementOptions
   */
  getElement?: GetElementOptions
}

/** Helper function to wait a specified number of milliseconds  */
const delay = async (ms: number): Promise<void> => {
  if (ms < 1) return
  return await new Promise((resolve) => setTimeout(resolve, ms))
}

/**
 * Calculate the amount of time needed to move from (x1, y1) to (x2, y2)
 * given the width of the element being clicked on
 * https://en.wikipedia.org/wiki/Fitts%27s_law
 */
const fitts = (distance: number, width: number): number => {
  const a = 0
  const b = 2
  const id = Math.log2(distance / width + 1)
  return a + b * id
}

/** Get a random point on a box */
const getRandomBoxPoint = (
  { x, y, width, height }: BoundingBox,
  options?: Pick<BoxOptions, 'paddingPercentage'>
): Vector => {
  let paddingWidth = 0
  let paddingHeight = 0

  if (
    options?.paddingPercentage !== undefined &&
    options?.paddingPercentage > 0 &&
    options?.paddingPercentage <= 100
  ) {
    paddingWidth = (width * options.paddingPercentage) / 100
    paddingHeight = (height * options.paddingPercentage) / 100
  }

  return {
    x: x + paddingWidth / 2 + Math.random() * (width - paddingWidth),
    y: y + paddingHeight / 2 + Math.random() * (height - paddingHeight)
  }
}

/** The function signature to access the internal CDP client changed in puppeteer 14.4.1 */
export const getCDPClient = (page: Page): CDPSession =>
  typeof (page as any)._client === 'function'
    ? (page as any)._client()
    : (page as any)._client

/** Get a random point on a browser window */
export const getRandomPagePoint = async (page: Page): Promise<Vector> => {
  const targetId: string = (page.target() as any)._targetId
  const window = await getCDPClient(page).send('Browser.getWindowForTarget', { targetId })
  return getRandomBoxPoint({
    x: origin.x,
    y: origin.y,
    width: window.bounds.width ?? 0,
    height: window.bounds.height ?? 0
  })
}

/** Get correct position of Inline elements (elements like `<a>`). Has fallback. */
export const getElementBox = async (
  page: Page,
  element: ElementHandle,
  relativeToMainFrame: boolean = true): Promise<BoundingBox> => {
  try {
    const objectId = element.remoteObject().objectId
    if (objectId === undefined) throw new Error('Element objectId is undefined, falling back to alternative methods')

    const quads = await getCDPClient(page).send('DOM.getContentQuads', { objectId })
    const elementBox: BoundingBox = {
      x: quads.quads[0][0],
      y: quads.quads[0][1],
      width: quads.quads[0][4] - quads.quads[0][0],
      height: quads.quads[0][5] - quads.quads[0][1]
    }
    if (!relativeToMainFrame) {
      const elementFrame = await element.contentFrame()
      const iframes = await elementFrame?.parentFrame()?.$$('xpath/.//iframe')
      if (iframes !== undefined && iframes !== null) {
        let frame: ElementHandle<Node> | undefined
        for (const iframe of iframes) {
          if ((await iframe.contentFrame()) === elementFrame) {
            frame = iframe
          }
        }
        if (frame !== undefined && frame != null) {
          const frameBox = await frame.boundingBox()
          if (frameBox !== null) {
            elementBox.x -= frameBox.x
            elementBox.y -= frameBox.y
          }
        }
      }
    }

    return elementBox
  } catch {
    try {
      log('Quads not found, trying regular boundingBox')
      const elementBox = await element.boundingBox()
      if (elementBox === null) throw new Error('Element boundingBox is null, falling back to getBoundingClientRect')
      return elementBox
    } catch {
      log('BoundingBox null, using getBoundingClientRect')
      return await element.evaluate((el) =>
        el.getBoundingClientRect() as BoundingBox
      )
    }
  }
}

/** Generates a set of points for mouse movement between two coordinates. */
export function path (
  start: Vector,
  end: Vector | BoundingBox,
  /**
   * Additional options for generating the path.
   * Can also be a number which will set `spreadOverride`.
   */
  // TODO: remove number arg in next major version change, fine to just allow `spreadOverride` in object.
  options?: number | PathOptions): Vector[] | TimedVector[] {
  const optionsResolved: PathOptions = typeof options === 'number'
    ? { spreadOverride: options }
    : { ...options }

  const DEFAULT_WIDTH = 100
  const MIN_STEPS = 25
  const width = 'width' in end && end.width !== 0 ? end.width : DEFAULT_WIDTH
  const curve = bezierCurve(start, end, optionsResolved.spreadOverride)
  const length = curve.length() * 0.8

  const speed = optionsResolved.moveSpeed !== undefined && optionsResolved.moveSpeed > 0
    ? (25 / optionsResolved.moveSpeed)
    : Math.random()
  const baseTime = speed * MIN_STEPS
  const steps = Math.ceil((Math.log2(fitts(length, width) + 1) + baseTime) * 3)
  const re = curve.getLUT(steps)
  return clampPositive(re, optionsResolved)
}

const clampPositive = (vectors: Vector[], options?: PathOptions): Vector[] | TimedVector[] => {
  const clampedVectors = vectors.map((vector) => ({
    x: Math.max(0, vector.x),
    y: Math.max(0, vector.y)
  }))

  return options?.useTimestamps === true ? generateTimestamps(clampedVectors, options) : clampedVectors
}

const generateTimestamps = (vectors: Vector[], options?: PathOptions): TimedVector[] => {
  const speed = options?.moveSpeed ?? (Math.random() * 0.5 + 0.5)
  const timeToMove = (P0: Vector, P1: Vector, P2: Vector, P3: Vector, samples: number): number => {
    let total = 0
    const dt = 1 / samples

    for (let t = 0; t < 1; t += dt) {
      const v1 = bezierCurveSpeed(t * dt, P0, P1, P2, P3)
      const v2 = bezierCurveSpeed(t, P0, P1, P2, P3)
      total += (v1 + v2) * dt / 2
    }

    return Math.round(total / speed)
  }

  const timedVectors: TimedVector[] = []

  for (let i = 0; i < vectors.length; i++) {
    if (i === 0) {
      timedVectors.push({ ...vectors[i], timestamp: Date.now() })
    } else {
      const P0 = vectors[i - 1]
      const P1 = vectors[i]
      const P2 = i + 1 < vectors.length ? vectors[i + 1] : extrapolate(P0, P1)
      const P3 = i + 2 < vectors.length ? vectors[i + 2] : extrapolate(P1, P2)
      const time = timeToMove(P0, P1, P2, P3, vectors.length)

      timedVectors.push({
        ...vectors[i],
        timestamp: timedVectors[i - 1].timestamp + time
      })
    }
  }

  return timedVectors
}

const shouldOvershoot = (a: Vector, b: Vector, threshold: number): boolean =>
  magnitude(direction(a, b)) > threshold

const intersectsElement = (vec: Vector, box: BoundingBox): boolean => {
  return (
    vec.x > box.x &&
    vec.x <= box.x + box.width &&
    vec.y > box.y &&
    vec.y <= box.y + box.height
  )
}

export class GhostCursor {
  readonly page: Page
  /**
   * Initially perform random movements.
   * If `move`,`click`, etc. is performed, these random movements end.
   * @default false
   */
<<<<<<< HEAD
  public performRandomMoves: boolean
  /**
   * Default options for cursor functions.
   */
  public defaultOptions: DefaultOptions
  /**
   * Make the cursor no longer visible.
   * Defined only if `visible=true` was passed.
   */
  public removeMouseHelper: undefined | Promise<() => Promise<void>>

  private location: Vector
  private moving: boolean = false // Initial state: mouse is not moving

  private static readonly OVERSHOOT_SPREAD = 10
  private static readonly OVERSHOOT_RADIUS = 120

  constructor (
    page: Page, {
      start = origin,
      performRandomMoves = false,
      defaultOptions = {},
      visible = false
    }:
    {
      /**
           * Cursor start position.
           * @default { x: 0, y: 0 }
           */
      start?: Vector
      /**
           * Initially perform random movements.
           * If `move`,`click`, etc. is performed, these random movements end.
           * @default false
           */
      performRandomMoves?: boolean
      /**
           * Set custom default options for cursor action functions.
           * Default values are described in the type JSdocs.
           */
      defaultOptions?: DefaultOptions
      /**
           * Whether cursor should be made visible using `installMouseHelper`.
           * @default false
           */
      visible?: boolean
    } = {}
  ) {
    this.page = page
    this.location = start
    this.performRandomMoves = performRandomMoves
    this.defaultOptions = defaultOptions

    if (visible) {
      this.removeMouseHelper = installMouseHelper(page).then(
        ({ removeMouseHelper }) => removeMouseHelper)
    }

    // Start random mouse movements. Do not await the promise but return immediately
    if (performRandomMoves) {
      this.randomMove().then(
        (_) => { },
        (_) => { }
      )
    }
  }

  /** Move the mouse to a new location */
  private async moveMouse (
    newLocation: BoundingBox | Vector,
    options?: PathOptions,
    abortOnMove: boolean = false
  ): Promise<void> {
    const cdpClient = getCDPClient(this.page)
    const vectors = path(this.location, newLocation, options)
=======
  performRandomMoves: boolean = false,
  /**
   * Default options for cursor functions.
   */
  defaultOptions: DefaultOptions = {},
  /**
   * Whether cursor should be made visible using `installMouseHelper`.
   * @default false
   */
  visible: boolean = false
): GhostCursor => {
  // this is kind of arbitrary, not a big fan but it seems to work
  const OVERSHOOT_SPREAD = 10
  const OVERSHOOT_RADIUS = 120
  /** Location of the cursor. */
  let location: Vector = start

  // Initial state: mouse is not moving
  let moving: boolean = false

  /** Move the mouse to a point, getting the vectors via `path(previous, newLocation, options)`  */
  const moveMouse = async (
    newLocation: Vector | BoundingBox,
    options?: PathOptions,
    abortOnMove: boolean = false
  ): Promise<void> => {
    const cdpClient = getCDPClient(page)
    const vectors = path(location, newLocation, options)
>>>>>>> 9824a49d

    for (const v of vectors) {
      try {
        // In case this is called from random mouse movements and the users wants to move the mouse, abort
        if (abortOnMove && this.moving) {
          return
        }

        const dispatchParams: Protocol.Input.DispatchMouseEventRequest = {
          type: 'mouseMoved',
          x: v.x,
          y: v.y
        }

        if ('timestamp' in v) dispatchParams.timestamp = v.timestamp

        await cdpClient.send('Input.dispatchMouseEvent', dispatchParams)

<<<<<<< HEAD
        this.location = v
=======
        location = v
>>>>>>> 9824a49d
      } catch (error) {
        // Exit function if the browser is no longer connected
        if (!this.page.browser().isConnected()) return

        log('Warning: could not move mouse, error message:', error)
      }
    }
  }

  /** Start random mouse movements. Function recursively calls itself. */
  private async randomMove (options?: RandomMoveOptions): Promise<void> {
    const optionsResolved = {
      moveDelay: 2000,
      randomizeMoveDelay: true,
      ...this.defaultOptions?.randomMove,
      ...options
    } satisfies RandomMoveOptions

    try {
<<<<<<< HEAD
      if (!this.moving) {
        const rand = await getRandomPagePoint(this.page)
        await this.moveMouse(rand, optionsResolved, true)
=======
      if (!moving) {
        const rand = await getRandomPagePoint(page)
        await moveMouse(rand, optionsResolved, true)
>>>>>>> 9824a49d
      }
      await delay(optionsResolved.moveDelay * (optionsResolved.randomizeMoveDelay ? Math.random() : 1))
      this.randomMove(options).then(
        (_) => { },
        (_) => { }
      ) // fire and forget, recursive function
    } catch (_) {
      log('Warning: stopping random mouse movements')
    }
  }

<<<<<<< HEAD
  /** Toggles random mouse movements on or off. */
  public toggleRandomMove (random: boolean): void {
    this.moving = !random
  }

  /** Get current location of the cursor. */
  public getLocation (): Vector {
    return this.location
  }

  /**
   * Simulates a mouse click at the specified selector or element.
   * Default is to click at current location, don't move.
   */
  public async click (
    selector?: string | ElementHandle,
    options?: ClickOptions
  ): Promise<void> {
    const optionsResolved = {
      moveDelay: 2000,
      hesitate: 0,
      waitForClick: 0,
      randomizeMoveDelay: true,
      button: 'left',
      clickCount: 1,
      ...this.defaultOptions?.click,
      ...options
    } satisfies ClickOptions

    const wasRandom = !this.moving
    this.toggleRandomMove(false)

    if (selector !== undefined) {
      await this.move(selector, {
        ...optionsResolved,
        // apply moveDelay after click, but not after actual move
        moveDelay: 0
      })
    }

    try {
      await delay(optionsResolved.hesitate)

      const cdpClient = getCDPClient(this.page)
      const dispatchParams: Omit<Protocol.Input.DispatchMouseEventRequest, 'type'> = {
        x: this.location.x,
        y: this.location.y,
        button: optionsResolved.button,
        clickCount: optionsResolved.clickCount
=======
  const mouseButtonAction = async (
    action: Protocol.Input.DispatchMouseEventRequest['type'],
    options?: MouseButtonOptions
  ): Promise<void> => {
    const optionsResolved = {
      button: 'left',
      clickCount: 1,
      ...defaultOptions?.click,
      ...options
    } satisfies MouseButtonOptions

    const cdpClient = getCDPClient(page)
    await cdpClient.send('Input.dispatchMouseEvent', {
      x: location.x,
      y: location.y,
      button: optionsResolved.button,
      clickCount: optionsResolved.clickCount,
      type: action
    })
  }

  const actions: GhostCursor = {
    /** Toggles random mouse movements on or off. */
    toggleRandomMove (random: boolean): void {
      moving = !random
    },

    /** Get current location of the cursor. */
    getLocation (): Vector {
      return location
    },

    /** Simulates a mouse click at the specified selector or element. */
    async click (
      selector?: string | ElementHandle,
      options?: ClickOptions
    ): Promise<void> {
      const optionsResolved = {
        moveDelay: 2000,
        hesitate: 0,
        waitForClick: 0,
        randomizeMoveDelay: true,
        button: 'left',
        clickCount: 1,
        ...defaultOptions?.click,
        ...options
      } satisfies ClickOptions

      const wasRandom = !moving
      actions.toggleRandomMove(false)

      if (selector !== undefined) {
        await actions.move(selector, {
          ...optionsResolved,
          // apply moveDelay after click, but not after actual move
          moveDelay: 0
        })
>>>>>>> 9824a49d
      }
      await cdpClient.send('Input.dispatchMouseEvent', { ...dispatchParams, type: 'mousePressed' })
      await delay(optionsResolved.waitForClick)
      await cdpClient.send('Input.dispatchMouseEvent', { ...dispatchParams, type: 'mouseReleased' })
    } catch (error) {
      log('Warning: could not click mouse, error message:', error)
    }

<<<<<<< HEAD
    await delay(optionsResolved.moveDelay * (optionsResolved.randomizeMoveDelay ? Math.random() : 1))

    this.toggleRandomMove(wasRandom)
  }

  /** Moves the mouse to the specified selector or element. */
  public async move (
    selector: string | ElementHandle,
    options?: MoveOptions
  ): Promise<void> {
    const optionsResolved = {
      moveDelay: 0,
      maxTries: 10,
      overshootThreshold: 500,
      randomizeMoveDelay: true,
      ...this.defaultOptions?.move,
      ...options
    } satisfies MoveOptions

    const wasRandom = !this.moving

    const go = async (iteration: number): Promise<void> => {
      if (iteration > (optionsResolved.maxTries)) {
        throw Error('Could not mouse-over element within enough tries')
=======
      try {
        await delay(optionsResolved.hesitate)

        await this.mouseDown()
        await delay(optionsResolved.waitForClick)
        await this.mouseUp()
      } catch (error) {
        log('Warning: could not click mouse, error message:', error)
>>>>>>> 9824a49d
      }

      this.toggleRandomMove(false)

<<<<<<< HEAD
      const elem = await this.getElement(selector, optionsResolved)

      // Make sure the object is in view
      await this.scrollIntoView(elem, optionsResolved)

      const box = await getElementBox(this.page, elem)
      const destination = (optionsResolved.destination !== undefined)
        ? add(box, optionsResolved.destination)
        : getRandomBoxPoint(box, optionsResolved)
      const overshooting = shouldOvershoot(
        this.location,
        destination,
        optionsResolved.overshootThreshold
      )
      const to = overshooting
        ? overshoot(destination, GhostCursor.OVERSHOOT_RADIUS)
        : destination

      await this.moveMouse(to, optionsResolved)
=======
      actions.toggleRandomMove(wasRandom)
    },

    /** Mouse button down */
    async mouseDown (options?: MouseButtonOptions): Promise<void> {
      await mouseButtonAction('mousePressed', options)
    },

    /** Mouse button up (release) */
    async mouseUp (options?: MouseButtonOptions): Promise<void> {
      await mouseButtonAction('mouseReleased', options)
    },

    /** Moves the mouse to the specified selector or element. */
    async move (
      selector: string | ElementHandle,
      options?: MoveOptions
    ): Promise<void> {
      const optionsResolved = {
        moveDelay: 0,
        maxTries: 10,
        overshootThreshold: 500,
        randomizeMoveDelay: true,
        ...defaultOptions?.move,
        ...options
      } satisfies MoveOptions

      const wasRandom = !moving
      actions.toggleRandomMove(false)

      const go = async (iteration: number): Promise<void> => {
        if (iteration > (optionsResolved.maxTries)) {
          throw Error('Could not mouse-over element within enough tries')
        }

        const elem = await this.getElement(selector, optionsResolved)
>>>>>>> 9824a49d

      if (overshooting) {
        await this.moveMouse(destination, {
          ...optionsResolved,
          spreadOverride: GhostCursor.OVERSHOOT_SPREAD
        })
      }

<<<<<<< HEAD
      this.toggleRandomMove(true)

      const newBoundingBox = await getElementBox(this.page, elem)

      // It's possible that the element that is being moved towards
      // has moved to a different location by the time
      // the the time the mouseover animation finishes
      if (!intersectsElement(to, newBoundingBox)) {
        return await go(iteration + 1)
      }
    }
    await go(0)

    this.toggleRandomMove(wasRandom)

    await delay(optionsResolved.moveDelay * (optionsResolved.randomizeMoveDelay ? Math.random() : 1))
  }

  /** Moves the mouse to the specified destination point. */
  public async moveTo (
    destination: Vector,
    options?: MoveToOptions
  ): Promise<void> {
    const optionsResolved = {
      moveDelay: 0,
      randomizeMoveDelay: true,
      ...this.defaultOptions?.moveTo,
      ...options
    } satisfies MoveToOptions

    const wasRandom = !this.moving
    this.toggleRandomMove(false)
    await this.moveMouse(destination, optionsResolved)
    this.toggleRandomMove(wasRandom)

    await delay(optionsResolved.moveDelay * (optionsResolved.randomizeMoveDelay ? Math.random() : 1))
  }

  /** Scrolls the element into view. If already in view, no scroll occurs. */
  public async scrollIntoView (
    selector: string | ElementHandle,
    options?: ScrollIntoViewOptions
  ): Promise<void> {
    const optionsResolved = {
      scrollDelay: 200,
      scrollSpeed: 100,
      inViewportMargin: 0,
      ...this.defaultOptions?.scroll,
      ...options
    } satisfies ScrollIntoViewOptions

    const scrollSpeed = clamp(optionsResolved.scrollSpeed, 1, 100)

    const elem = await this.getElement(selector, optionsResolved)

    const {
      viewportWidth,
      viewportHeight,
      docHeight,
      docWidth,
      scrollPositionTop,
      scrollPositionLeft
    } = await this.page.evaluate(() => (
      {
        viewportWidth: document.body.clientWidth,
        viewportHeight: document.body.clientHeight,
        docHeight: document.body.scrollHeight,
        docWidth: document.body.scrollWidth,
        scrollPositionTop: window.scrollY,
        scrollPositionLeft: window.scrollX
=======
        const box = await getElementBox(page, elem)
        const destination = (optionsResolved.destination !== undefined)
          ? add(box, optionsResolved.destination)
          : getRandomBoxPoint(box, optionsResolved)
        if (shouldOvershoot(
          location,
          destination,
          optionsResolved.overshootThreshold
        )) {
          // overshoot
          await moveMouse(overshoot(destination, OVERSHOOT_RADIUS), optionsResolved)

          // then go to the box
          await moveMouse({ ...box, ...destination }, {
            ...optionsResolved,
            spreadOverride: OVERSHOOT_SPREAD
          })
        } else {
          // go directly to the box, no overshoot
          await moveMouse(destination, optionsResolved)
        }

        const newBoundingBox = await getElementBox(page, elem)

        // It's possible that the element that is being moved towards
        // has moved to a different location by the time
        // the the time the mouseover animation finishes
        if (!intersectsElement(location, newBoundingBox)) {
          return await go(iteration + 1)
        }
>>>>>>> 9824a49d
      }
    ))

    const elemBoundingBox = await getElementBox(this.page, elem) // is relative to viewport
    const elemBox = {
      top: elemBoundingBox.y,
      left: elemBoundingBox.x,
      bottom: elemBoundingBox.y + elemBoundingBox.height,
      right: elemBoundingBox.x + elemBoundingBox.width
    }

    // Add margin around the element
    const marginedBox = {
      top: elemBox.top - optionsResolved.inViewportMargin,
      left: elemBox.left - optionsResolved.inViewportMargin,
      bottom: elemBox.bottom + optionsResolved.inViewportMargin,
      right: elemBox.right + optionsResolved.inViewportMargin
    }

<<<<<<< HEAD
    // Get position relative to the whole document
    const marginedBoxRelativeToDoc = {
      top: marginedBox.top + scrollPositionTop,
      left: marginedBox.left + scrollPositionLeft,
      bottom: marginedBox.bottom + scrollPositionTop,
      right: marginedBox.right + scrollPositionLeft
    }
=======
      await delay(optionsResolved.moveDelay * (optionsResolved.randomizeMoveDelay ? Math.random() : 1))
    },

    /** Moves the mouse to the specified destination point. */
    async moveTo (
      destination: Vector,
      options?: MoveToOptions
    ): Promise<void> {
      const optionsResolved = {
        moveDelay: 0,
        randomizeMoveDelay: true,
        ...defaultOptions?.moveTo,
        ...options
      } satisfies MoveToOptions

      const wasRandom = !moving
      actions.toggleRandomMove(false)
      await moveMouse(destination, optionsResolved)
      actions.toggleRandomMove(wasRandom)
>>>>>>> 9824a49d

    // Convert back to being relative to the viewport-- though if box with margin added goes outside
    // the document, restrict to being *within* the document.
    // This makes it so that when element is on the edge of window scroll, isInViewport=true even after
    // margin was added.
    const targetBox = {
      top: Math.max(marginedBoxRelativeToDoc.top, 0) - scrollPositionTop,
      left: Math.max(marginedBoxRelativeToDoc.left, 0) - scrollPositionLeft,
      bottom: Math.min(marginedBoxRelativeToDoc.bottom, docHeight) - scrollPositionTop,
      right: Math.min(marginedBoxRelativeToDoc.right, docWidth) - scrollPositionLeft
    }

<<<<<<< HEAD
    const { top, left, bottom, right } = targetBox
=======
    /** Moves the mouse by a specified amount */
    async moveBy (delta: Partial<Vector>, options?: MoveToOptions): Promise<void> {
      await this.moveTo(add(location, { x: 0, y: 0, ...delta }), options)
    },

    /** Scrolls the element into view. If already in view, no scroll occurs. */
    async scrollIntoView (
      selector: string | ElementHandle,
      options?: ScrollIntoViewOptions
    ): Promise<void> {
      const optionsResolved = {
        scrollDelay: 200,
        scrollSpeed: 100,
        inViewportMargin: 0,
        ...defaultOptions?.scroll,
        ...options
      } satisfies ScrollIntoViewOptions
>>>>>>> 9824a49d

    const isInViewport = top >= 0 &&
      left >= 0 &&
      bottom <= viewportHeight &&
      right <= viewportWidth

    if (isInViewport) return

    const manuallyScroll = async (): Promise<void> => {
      let deltaY: number = 0
      let deltaX: number = 0

      if (top < 0) {
        deltaY = top // Scroll up
      } else if (bottom > viewportHeight) {
        deltaY = bottom - viewportHeight // Scroll down
      }

      if (left < 0) {
        deltaX = left // Scroll left
      } else if (right > viewportWidth) {
        deltaX = right - viewportWidth// Scroll right
      }

      await this.scroll({ x: deltaX, y: deltaY }, optionsResolved)
    }

    try {
      const cdpClient = getCDPClient(this.page)

      if (scrollSpeed === 100 && optionsResolved.inViewportMargin <= 0) {
        try {
          const { objectId } = elem.remoteObject()
          if (objectId === undefined) throw new Error()
          await cdpClient.send('DOM.scrollIntoViewIfNeeded', { objectId })
        } catch {
          await manuallyScroll()
        }
      } else {
        await manuallyScroll()
      }
    } catch (e) {
      // use regular JS scroll method as a fallback
      log('Falling back to JS scroll method', e)
      await elem.evaluate((e) => e.scrollIntoView({
        block: 'center',
        behavior: scrollSpeed < 90 ? 'smooth' : undefined
      }))
    }
  }

  /** Scrolls the page the distance set by `delta`. */
  public async scroll (
    delta: Partial<Vector>,
    options?: ScrollOptions
  ): Promise<void> {
    const optionsResolved = {
      scrollDelay: 200,
      scrollSpeed: 100,
      ...this.defaultOptions?.scroll,
      ...options
    } satisfies ScrollOptions

    const scrollSpeed = clamp(optionsResolved.scrollSpeed, 1, 100)

    const cdpClient = getCDPClient(this.page)

    let deltaX = delta.x ?? 0
    let deltaY = delta.y ?? 0
    const xDirection = deltaX < 0 ? -1 : 1
    const yDirection = deltaY < 0 ? -1 : 1

    deltaX = Math.abs(deltaX)
    deltaY = Math.abs(deltaY)

    const largerDistanceDir = deltaX > deltaY ? 'x' : 'y'
    const [largerDistance, shorterDistance] = largerDistanceDir === 'x' ? [deltaX, deltaY] : [deltaY, deltaX]

    // When scrollSpeed under 90, pixels moved each scroll is equal to the scrollSpeed. 1 is as slow as we can get (without adding a delay), and 90 is pretty fast.
    // Above 90 though, scale all the way to the full distance so that scrollSpeed=100 results in only 1 scroll action.
    const EXP_SCALE_START = 90
    const largerDistanceScrollStep = scrollSpeed < EXP_SCALE_START
      ? scrollSpeed
      : scale(scrollSpeed, [EXP_SCALE_START, 100], [EXP_SCALE_START, largerDistance])

    const numSteps = Math.floor(largerDistance / largerDistanceScrollStep)
    const largerDistanceRemainder = largerDistance % largerDistanceScrollStep
    const shorterDistanceScrollStep = Math.floor(shorterDistance / numSteps)
    const shorterDistanceRemainder = shorterDistance % numSteps

    for (let i = 0; i < numSteps; i++) {
      let longerDistanceDelta = largerDistanceScrollStep
      let shorterDistanceDelta = shorterDistanceScrollStep
      if (i === numSteps - 1) {
        longerDistanceDelta += largerDistanceRemainder
        shorterDistanceDelta += shorterDistanceRemainder
      }
      let [deltaX, deltaY] = largerDistanceDir === 'x'
        ? [longerDistanceDelta, shorterDistanceDelta]
        : [shorterDistanceDelta, longerDistanceDelta]
      deltaX = deltaX * xDirection
      deltaY = deltaY * yDirection

      await cdpClient.send('Input.dispatchMouseEvent', {
        type: 'mouseWheel',
        deltaX,
        deltaY,
        x: this.location.x,
        y: this.location.y
      } satisfies Protocol.Input.DispatchMouseEventRequest)
    }

    await delay(optionsResolved.scrollDelay)
  }

  /** Scrolls to the specified destination point. */
  public async scrollTo (
    destination: ScrollToDestination,
    options?: ScrollOptions
  ): Promise<void> {
    const optionsResolved = {
      scrollDelay: 200,
      scrollSpeed: 100,
      ...this.defaultOptions?.scroll,
      ...options
    } satisfies ScrollOptions

    const {
      docHeight,
      docWidth,
      scrollPositionTop,
      scrollPositionLeft
    } = await this.page.evaluate(() => (
      {
        docHeight: document.body.scrollHeight,
        docWidth: document.body.scrollWidth,
        scrollPositionTop: window.scrollY,
        scrollPositionLeft: window.scrollX
      }
<<<<<<< HEAD
    ))

    const to = ((): Partial<Vector> => {
      switch (destination) {
        case 'top':
          return { y: 0 }
        case 'bottom':
          return { y: docHeight }
        case 'left':
          return { x: 0 }
        case 'right':
          return { x: docWidth }
        default:
          return destination
=======
    },

    /** Scrolls the page the distance set by `delta`. */
    async scroll (
      delta: Partial<Vector>,
      options?: ScrollOptions
    ): Promise<void> {
      const optionsResolved = {
        scrollDelay: 200,
        scrollSpeed: 100,
        ...defaultOptions?.scroll,
        ...options
      } satisfies ScrollOptions

      const scrollSpeed = clamp(optionsResolved.scrollSpeed, 1, 100)

      const cdpClient = getCDPClient(page)

      let deltaX = delta.x ?? 0
      let deltaY = delta.y ?? 0
      const xDirection = deltaX < 0 ? -1 : 1
      const yDirection = deltaY < 0 ? -1 : 1

      deltaX = Math.abs(deltaX)
      deltaY = Math.abs(deltaY)

      const largerDistanceDir = deltaX > deltaY ? 'x' : 'y'
      const [largerDistance, shorterDistance] = largerDistanceDir === 'x' ? [deltaX, deltaY] : [deltaY, deltaX]

      // When scrollSpeed under 90, pixels moved each scroll is equal to the scrollSpeed. 1 is as slow as we can get (without adding a delay), and 90 is pretty fast.
      // Above 90 though, scale all the way to the full distance so that scrollSpeed=100 results in only 1 scroll action.
      const EXP_SCALE_START = 90
      const largerDistanceScrollStep = scrollSpeed < EXP_SCALE_START
        ? scrollSpeed
        : scale(scrollSpeed, [EXP_SCALE_START, 100], [EXP_SCALE_START, largerDistance])

      const numSteps = Math.floor(largerDistance / largerDistanceScrollStep)
      const largerDistanceRemainder = largerDistance % largerDistanceScrollStep
      const shorterDistanceScrollStep = Math.floor(shorterDistance / numSteps)
      const shorterDistanceRemainder = shorterDistance % numSteps

      for (let i = 0; i < numSteps; i++) {
        let longerDistanceDelta = largerDistanceScrollStep
        let shorterDistanceDelta = shorterDistanceScrollStep
        if (i === numSteps - 1) {
          longerDistanceDelta += largerDistanceRemainder
          shorterDistanceDelta += shorterDistanceRemainder
        }
        let [deltaX, deltaY] = largerDistanceDir === 'x'
          ? [longerDistanceDelta, shorterDistanceDelta]
          : [shorterDistanceDelta, longerDistanceDelta]
        deltaX = deltaX * xDirection
        deltaY = deltaY * yDirection

        await cdpClient.send('Input.dispatchMouseEvent', {
          type: 'mouseWheel',
          deltaX,
          deltaY,
          x: location.x,
          y: location.y
        } satisfies Protocol.Input.DispatchMouseEventRequest)
>>>>>>> 9824a49d
      }
    })()

<<<<<<< HEAD
    await this.scroll({
      y: to.y !== undefined ? to.y - scrollPositionTop : 0,
      x: to.x !== undefined ? to.x - scrollPositionLeft : 0
    }, optionsResolved)
  }

  /** Gets the element via a selector. Can use an XPath. */
  public async getElement (
    selector: string | ElementHandle,
    options?: GetElementOptions
  ): Promise<ElementHandle<Element>> {
    const optionsResolved = {
      ...this.defaultOptions?.getElement,
      ...options
    } satisfies GetElementOptions

    let elem: ElementHandle<Element> | null = null
    if (typeof selector === 'string') {
      if (selector.startsWith('//') || selector.startsWith('(//')) {
        selector = `xpath/.${selector}`
        if (optionsResolved.waitForSelector !== undefined) {
          await this.page.waitForSelector(selector, { timeout: optionsResolved.waitForSelector })
=======
      await delay(optionsResolved.scrollDelay)
    },

    /** Scrolls to the specified destination point. */
    async scrollTo (
      destination: ScrollToDestination,
      options?: ScrollOptions
    ): Promise<void> {
      const optionsResolved = {
        scrollDelay: 200,
        scrollSpeed: 100,
        ...defaultOptions?.scroll,
        ...options
      } satisfies ScrollOptions

      const {
        docHeight,
        docWidth,
        scrollPositionTop,
        scrollPositionLeft
      } = await page.evaluate(() => (
        {
          docHeight: document.body.scrollHeight,
          docWidth: document.body.scrollWidth,
          scrollPositionTop: window.scrollY,
          scrollPositionLeft: window.scrollX
        }
      ))

      const to = ((): Partial<Vector> => {
        switch (destination) {
          case 'top':
            return { y: 0 }
          case 'bottom':
            return { y: docHeight }
          case 'left':
            return { x: 0 }
          case 'right':
            return { x: docWidth }
          default:
            return destination
        }
      })()

      await this.scroll({
        y: to.y !== undefined ? to.y - scrollPositionTop : 0,
        x: to.x !== undefined ? to.x - scrollPositionLeft : 0
      }, optionsResolved)
    },

    /** Gets the element via a selector. Can use an XPath. */
    async getElement (
      selector: string | ElementHandle,
      options?: GetElementOptions
    ): Promise<ElementHandle<Element>> {
      const optionsResolved = {
        ...defaultOptions?.getElement,
        ...options
      } satisfies GetElementOptions

      let elem: ElementHandle<Element> | null = null
      if (typeof selector === 'string') {
        if (selector.startsWith('//') || selector.startsWith('(//')) {
          selector = `xpath/.${selector}`
          if (optionsResolved.waitForSelector !== undefined) {
            await page.waitForSelector(selector, { timeout: optionsResolved.waitForSelector })
          }
          const [handle] = await page.$$(selector)
          elem = handle.asElement() as ElementHandle<Element> | null
        } else {
          if (optionsResolved.waitForSelector !== undefined) {
            await page.waitForSelector(selector, { timeout: optionsResolved.waitForSelector })
          }
          elem = await page.$(selector)
        }
        if (elem === null) {
          throw new Error(
            `Could not find element with selector "${selector}", make sure you're waiting for the elements by specifying "waitForSelector"`
          )
>>>>>>> 9824a49d
        }
        const [handle] = await this.page.$$(selector)
        elem = handle.asElement() as ElementHandle<Element> | null
      } else {
        if (optionsResolved.waitForSelector !== undefined) {
          await this.page.waitForSelector(selector, { timeout: optionsResolved.waitForSelector })
        }
        elem = await this.page.$(selector)
      }
      if (elem === null) {
        throw new Error(
          `Could not find element with selector "${selector}", make sure you're waiting for the elements by specifying "waitForSelector"`
        )
      }
    } else {
      // ElementHandle
      elem = selector
    }
    return elem
  }
}

/**
 * @deprecated
 * TODO: Remove on next major version change. Prefer to just do `new GhostCursor` instead of this function.
 * Is here because removing would be breaking.
 */
export const createCursor = (
  page: Page,
  /**
   * Cursor start position.
   * @default { x: 0, y: 0 }
   */
  start: Vector = origin,
  /**
   * Initially perform random movements.
   * If `move`,`click`, etc. is performed, these random movements end.
   * @default false
   */
  performRandomMoves: boolean = false,
  /**
   * Default options for cursor functions.
   */
  defaultOptions: DefaultOptions = {},
  /**
   * Whether cursor should be made visible using `installMouseHelper`.
   * @default false
   */
  visible: boolean = false
): GhostCursor => new GhostCursor(page, { start, performRandomMoves, defaultOptions, visible })<|MERGE_RESOLUTION|>--- conflicted
+++ resolved
@@ -160,11 +160,8 @@
 
 export type ScrollToDestination = Partial<Vector> | 'top' | 'bottom' | 'left' | 'right'
 
-<<<<<<< HEAD
-=======
 export type MouseButtonOptions = Pick<ClickOptions, 'button' | 'clickCount'>
 
->>>>>>> 9824a49d
 /**
  * Default options for cursor functions.
  */
@@ -184,77 +181,6 @@
    * @default MoveToOptions
    */
   moveTo?: MoveToOptions
-<<<<<<< HEAD
-=======
-  /**
-   * Default options for the `click` function
-   * @default ClickOptions
-   */
-  click?: ClickOptions
-  /**
-  * Default options for the `scrollIntoView`, `scrollTo`, and `scroll` functions
-  * @default ScrollIntoViewOptions
-  */
-  scroll?: ScrollOptions & ScrollIntoViewOptions
-  /**
-   * Default options for the `getElement` function
-   * @default GetElementOptions
-   */
-  getElement?: GetElementOptions
-}
-
-export interface GhostCursor {
-  /** Toggles random mouse movements on or off. */
-  toggleRandomMove: (random: boolean) => void
-  /** Simulates a mouse click at the specified selector or element. */
-  click: (
-    selector?: string | ElementHandle,
-    /** @default defaultOptions.click */
-    options?: ClickOptions
-  ) => Promise<void>
-  /** Moves the mouse to the specified selector or element. */
-  move: (
-    selector: string | ElementHandle,
-    /** @default defaultOptions.move */
-    options?: MoveOptions
-  ) => Promise<void>
-  /** Moves the mouse to the specified destination point. */
-  moveTo: (
-    destination: Vector,
-    /** @default defaultOptions.moveTo */
-    options?: MoveToOptions) => Promise<void>
-  /** Moves the mouse by a specified amount */
-  moveBy: (
-    delta: Partial<Vector>,
-    options?: MoveToOptions
-  ) => Promise<void>
-  /** Scrolls the element into view. If already in view, no scroll occurs. */
-  scrollIntoView: (
-    selector: ElementHandle,
-    /** @default defaultOptions.scroll */
-    options?: ScrollIntoViewOptions) => Promise<void>
-  /** Scrolls to the specified destination point. */
-  scrollTo: (
-    destination: ScrollToDestination,
-    /** @default defaultOptions.scroll */
-    options?: ScrollOptions) => Promise<void>
-  /** Scrolls the page the distance set by `delta`. */
-  scroll: (
-    delta: Partial<Vector>,
-    /** @default defaultOptions.scroll */
-    options?: ScrollOptions) => Promise<void>
-  /** Mouse button down */
-  mouseDown: (options?: MouseButtonOptions) => Promise<void>
-  /** Mouse button up (release) */
-  mouseUp: (options?: MouseButtonOptions) => Promise<void>
-  /** Gets the element via a selector. Can use an XPath. */
-  getElement: (
-    selector: string | ElementHandle,
-    /** @default defaultOptions.getElement */
-    options?: GetElementOptions) => Promise<ElementHandle<Element>>
-  /** Get current location of the cursor. */
-  getLocation: () => Vector
->>>>>>> 9824a49d
   /**
    * Default options for the `click` function
    * @default ClickOptions
@@ -477,7 +403,6 @@
    * If `move`,`click`, etc. is performed, these random movements end.
    * @default false
    */
-<<<<<<< HEAD
   public performRandomMoves: boolean
   /**
    * Default options for cursor functions.
@@ -489,8 +414,10 @@
    */
   public removeMouseHelper: undefined | Promise<() => Promise<void>>
 
+  /** Location of the cursor. */
   private location: Vector
-  private moving: boolean = false // Initial state: mouse is not moving
+  /** Whethere mouse is moving. Initial state: not moving. */
+  private moving: boolean = false
 
   private static readonly OVERSHOOT_SPREAD = 10
   private static readonly OVERSHOOT_RADIUS = 120
@@ -504,25 +431,25 @@
     }:
     {
       /**
-           * Cursor start position.
-           * @default { x: 0, y: 0 }
-           */
+         * Cursor start position.
+         * @default { x: 0, y: 0 }
+         */
       start?: Vector
       /**
-           * Initially perform random movements.
-           * If `move`,`click`, etc. is performed, these random movements end.
-           * @default false
-           */
+         * Initially perform random movements.
+         * If `move`,`click`, etc. is performed, these random movements end.
+         * @default false
+         */
       performRandomMoves?: boolean
       /**
-           * Set custom default options for cursor action functions.
-           * Default values are described in the type JSdocs.
-           */
+         * Set custom default options for cursor action functions.
+         * Default values are described in the type JSdocs.
+         */
       defaultOptions?: DefaultOptions
       /**
-           * Whether cursor should be made visible using `installMouseHelper`.
-           * @default false
-           */
+         * Whether cursor should be made visible using `installMouseHelper`.
+         * @default false
+         */
       visible?: boolean
     } = {}
   ) {
@@ -545,7 +472,7 @@
     }
   }
 
-  /** Move the mouse to a new location */
+  /** Move the mouse to a point, getting the vectors via `path(previous, newLocation, options)`  */
   private async moveMouse (
     newLocation: BoundingBox | Vector,
     options?: PathOptions,
@@ -553,36 +480,6 @@
   ): Promise<void> {
     const cdpClient = getCDPClient(this.page)
     const vectors = path(this.location, newLocation, options)
-=======
-  performRandomMoves: boolean = false,
-  /**
-   * Default options for cursor functions.
-   */
-  defaultOptions: DefaultOptions = {},
-  /**
-   * Whether cursor should be made visible using `installMouseHelper`.
-   * @default false
-   */
-  visible: boolean = false
-): GhostCursor => {
-  // this is kind of arbitrary, not a big fan but it seems to work
-  const OVERSHOOT_SPREAD = 10
-  const OVERSHOOT_RADIUS = 120
-  /** Location of the cursor. */
-  let location: Vector = start
-
-  // Initial state: mouse is not moving
-  let moving: boolean = false
-
-  /** Move the mouse to a point, getting the vectors via `path(previous, newLocation, options)`  */
-  const moveMouse = async (
-    newLocation: Vector | BoundingBox,
-    options?: PathOptions,
-    abortOnMove: boolean = false
-  ): Promise<void> => {
-    const cdpClient = getCDPClient(page)
-    const vectors = path(location, newLocation, options)
->>>>>>> 9824a49d
 
     for (const v of vectors) {
       try {
@@ -601,11 +498,7 @@
 
         await cdpClient.send('Input.dispatchMouseEvent', dispatchParams)
 
-<<<<<<< HEAD
         this.location = v
-=======
-        location = v
->>>>>>> 9824a49d
       } catch (error) {
         // Exit function if the browser is no longer connected
         if (!this.page.browser().isConnected()) return
@@ -613,6 +506,37 @@
         log('Warning: could not move mouse, error message:', error)
       }
     }
+  }
+
+  private async mouseButtonAction (
+    action: Protocol.Input.DispatchMouseEventRequest['type'],
+    options?: MouseButtonOptions
+  ): Promise<void> {
+    const optionsResolved = {
+      button: 'left',
+      clickCount: 1,
+      ...this.defaultOptions?.click,
+      ...options
+    } satisfies MouseButtonOptions
+
+    const cdpClient = getCDPClient(this.page)
+    await cdpClient.send('Input.dispatchMouseEvent', {
+      x: this.location.x,
+      y: this.location.y,
+      button: optionsResolved.button,
+      clickCount: optionsResolved.clickCount,
+      type: action
+    })
+  }
+
+  /** Mouse button down */
+  async mouseDown (options?: MouseButtonOptions): Promise<void> {
+    await this.mouseButtonAction('mousePressed', options)
+  }
+
+  /** Mouse button up (release) */
+  async mouseUp (options?: MouseButtonOptions): Promise<void> {
+    await this.mouseButtonAction('mouseReleased', options)
   }
 
   /** Start random mouse movements. Function recursively calls itself. */
@@ -625,15 +549,9 @@
     } satisfies RandomMoveOptions
 
     try {
-<<<<<<< HEAD
       if (!this.moving) {
         const rand = await getRandomPagePoint(this.page)
         await this.moveMouse(rand, optionsResolved, true)
-=======
-      if (!moving) {
-        const rand = await getRandomPagePoint(page)
-        await moveMouse(rand, optionsResolved, true)
->>>>>>> 9824a49d
       }
       await delay(optionsResolved.moveDelay * (optionsResolved.randomizeMoveDelay ? Math.random() : 1))
       this.randomMove(options).then(
@@ -645,7 +563,6 @@
     }
   }
 
-<<<<<<< HEAD
   /** Toggles random mouse movements on or off. */
   public toggleRandomMove (random: boolean): void {
     this.moving = !random
@@ -662,6 +579,7 @@
    */
   public async click (
     selector?: string | ElementHandle,
+    /** @default defaultOptions.click */
     options?: ClickOptions
   ): Promise<void> {
     const optionsResolved = {
@@ -689,80 +607,13 @@
     try {
       await delay(optionsResolved.hesitate)
 
-      const cdpClient = getCDPClient(this.page)
-      const dispatchParams: Omit<Protocol.Input.DispatchMouseEventRequest, 'type'> = {
-        x: this.location.x,
-        y: this.location.y,
-        button: optionsResolved.button,
-        clickCount: optionsResolved.clickCount
-=======
-  const mouseButtonAction = async (
-    action: Protocol.Input.DispatchMouseEventRequest['type'],
-    options?: MouseButtonOptions
-  ): Promise<void> => {
-    const optionsResolved = {
-      button: 'left',
-      clickCount: 1,
-      ...defaultOptions?.click,
-      ...options
-    } satisfies MouseButtonOptions
-
-    const cdpClient = getCDPClient(page)
-    await cdpClient.send('Input.dispatchMouseEvent', {
-      x: location.x,
-      y: location.y,
-      button: optionsResolved.button,
-      clickCount: optionsResolved.clickCount,
-      type: action
-    })
-  }
-
-  const actions: GhostCursor = {
-    /** Toggles random mouse movements on or off. */
-    toggleRandomMove (random: boolean): void {
-      moving = !random
-    },
-
-    /** Get current location of the cursor. */
-    getLocation (): Vector {
-      return location
-    },
-
-    /** Simulates a mouse click at the specified selector or element. */
-    async click (
-      selector?: string | ElementHandle,
-      options?: ClickOptions
-    ): Promise<void> {
-      const optionsResolved = {
-        moveDelay: 2000,
-        hesitate: 0,
-        waitForClick: 0,
-        randomizeMoveDelay: true,
-        button: 'left',
-        clickCount: 1,
-        ...defaultOptions?.click,
-        ...options
-      } satisfies ClickOptions
-
-      const wasRandom = !moving
-      actions.toggleRandomMove(false)
-
-      if (selector !== undefined) {
-        await actions.move(selector, {
-          ...optionsResolved,
-          // apply moveDelay after click, but not after actual move
-          moveDelay: 0
-        })
->>>>>>> 9824a49d
-      }
-      await cdpClient.send('Input.dispatchMouseEvent', { ...dispatchParams, type: 'mousePressed' })
+      await this.mouseDown()
       await delay(optionsResolved.waitForClick)
-      await cdpClient.send('Input.dispatchMouseEvent', { ...dispatchParams, type: 'mouseReleased' })
+      await this.mouseUp()
     } catch (error) {
       log('Warning: could not click mouse, error message:', error)
     }
 
-<<<<<<< HEAD
     await delay(optionsResolved.moveDelay * (optionsResolved.randomizeMoveDelay ? Math.random() : 1))
 
     this.toggleRandomMove(wasRandom)
@@ -771,6 +622,7 @@
   /** Moves the mouse to the specified selector or element. */
   public async move (
     selector: string | ElementHandle,
+    /** @default defaultOptions.move */
     options?: MoveOptions
   ): Promise<void> {
     const optionsResolved = {
@@ -783,25 +635,13 @@
     } satisfies MoveOptions
 
     const wasRandom = !this.moving
+    this.toggleRandomMove(false)
 
     const go = async (iteration: number): Promise<void> => {
       if (iteration > (optionsResolved.maxTries)) {
         throw Error('Could not mouse-over element within enough tries')
-=======
-      try {
-        await delay(optionsResolved.hesitate)
-
-        await this.mouseDown()
-        await delay(optionsResolved.waitForClick)
-        await this.mouseUp()
-      } catch (error) {
-        log('Warning: could not click mouse, error message:', error)
->>>>>>> 9824a49d
-      }
-
-      this.toggleRandomMove(false)
-
-<<<<<<< HEAD
+      }
+
       const elem = await this.getElement(selector, optionsResolved)
 
       // Make sure the object is in view
@@ -811,71 +651,30 @@
       const destination = (optionsResolved.destination !== undefined)
         ? add(box, optionsResolved.destination)
         : getRandomBoxPoint(box, optionsResolved)
-      const overshooting = shouldOvershoot(
+      if (shouldOvershoot(
         this.location,
         destination,
         optionsResolved.overshootThreshold
-      )
-      const to = overshooting
-        ? overshoot(destination, GhostCursor.OVERSHOOT_RADIUS)
-        : destination
-
-      await this.moveMouse(to, optionsResolved)
-=======
-      actions.toggleRandomMove(wasRandom)
-    },
-
-    /** Mouse button down */
-    async mouseDown (options?: MouseButtonOptions): Promise<void> {
-      await mouseButtonAction('mousePressed', options)
-    },
-
-    /** Mouse button up (release) */
-    async mouseUp (options?: MouseButtonOptions): Promise<void> {
-      await mouseButtonAction('mouseReleased', options)
-    },
-
-    /** Moves the mouse to the specified selector or element. */
-    async move (
-      selector: string | ElementHandle,
-      options?: MoveOptions
-    ): Promise<void> {
-      const optionsResolved = {
-        moveDelay: 0,
-        maxTries: 10,
-        overshootThreshold: 500,
-        randomizeMoveDelay: true,
-        ...defaultOptions?.move,
-        ...options
-      } satisfies MoveOptions
-
-      const wasRandom = !moving
-      actions.toggleRandomMove(false)
-
-      const go = async (iteration: number): Promise<void> => {
-        if (iteration > (optionsResolved.maxTries)) {
-          throw Error('Could not mouse-over element within enough tries')
-        }
-
-        const elem = await this.getElement(selector, optionsResolved)
->>>>>>> 9824a49d
-
-      if (overshooting) {
-        await this.moveMouse(destination, {
+      )) {
+        // overshoot
+        await this.moveMouse(overshoot(destination, GhostCursor.OVERSHOOT_RADIUS), optionsResolved)
+
+        // then go to the box
+        await this.moveMouse({ ...box, ...destination }, {
           ...optionsResolved,
           spreadOverride: GhostCursor.OVERSHOOT_SPREAD
         })
-      }
-
-<<<<<<< HEAD
-      this.toggleRandomMove(true)
+      } else {
+        // go directly to the box, no overshoot
+        await this.moveMouse(destination, optionsResolved)
+      }
 
       const newBoundingBox = await getElementBox(this.page, elem)
 
       // It's possible that the element that is being moved towards
       // has moved to a different location by the time
       // the the time the mouseover animation finishes
-      if (!intersectsElement(to, newBoundingBox)) {
+      if (!intersectsElement(this.location, newBoundingBox)) {
         return await go(iteration + 1)
       }
     }
@@ -889,6 +688,7 @@
   /** Moves the mouse to the specified destination point. */
   public async moveTo (
     destination: Vector,
+    /** @default defaultOptions.moveTo */
     options?: MoveToOptions
   ): Promise<void> {
     const optionsResolved = {
@@ -906,9 +706,15 @@
     await delay(optionsResolved.moveDelay * (optionsResolved.randomizeMoveDelay ? Math.random() : 1))
   }
 
+  /** Moves the mouse by a specified amount */
+  public async moveBy (delta: Partial<Vector>, options?: MoveToOptions): Promise<void> {
+    await this.moveTo(add(this.location, { x: 0, y: 0, ...delta }), options)
+  }
+
   /** Scrolls the element into view. If already in view, no scroll occurs. */
   public async scrollIntoView (
     selector: string | ElementHandle,
+    /** @default defaultOptions.scroll */
     options?: ScrollIntoViewOptions
   ): Promise<void> {
     const optionsResolved = {
@@ -938,38 +744,6 @@
         docWidth: document.body.scrollWidth,
         scrollPositionTop: window.scrollY,
         scrollPositionLeft: window.scrollX
-=======
-        const box = await getElementBox(page, elem)
-        const destination = (optionsResolved.destination !== undefined)
-          ? add(box, optionsResolved.destination)
-          : getRandomBoxPoint(box, optionsResolved)
-        if (shouldOvershoot(
-          location,
-          destination,
-          optionsResolved.overshootThreshold
-        )) {
-          // overshoot
-          await moveMouse(overshoot(destination, OVERSHOOT_RADIUS), optionsResolved)
-
-          // then go to the box
-          await moveMouse({ ...box, ...destination }, {
-            ...optionsResolved,
-            spreadOverride: OVERSHOOT_SPREAD
-          })
-        } else {
-          // go directly to the box, no overshoot
-          await moveMouse(destination, optionsResolved)
-        }
-
-        const newBoundingBox = await getElementBox(page, elem)
-
-        // It's possible that the element that is being moved towards
-        // has moved to a different location by the time
-        // the the time the mouseover animation finishes
-        if (!intersectsElement(location, newBoundingBox)) {
-          return await go(iteration + 1)
-        }
->>>>>>> 9824a49d
       }
     ))
 
@@ -989,7 +763,6 @@
       right: elemBox.right + optionsResolved.inViewportMargin
     }
 
-<<<<<<< HEAD
     // Get position relative to the whole document
     const marginedBoxRelativeToDoc = {
       top: marginedBox.top + scrollPositionTop,
@@ -997,27 +770,6 @@
       bottom: marginedBox.bottom + scrollPositionTop,
       right: marginedBox.right + scrollPositionLeft
     }
-=======
-      await delay(optionsResolved.moveDelay * (optionsResolved.randomizeMoveDelay ? Math.random() : 1))
-    },
-
-    /** Moves the mouse to the specified destination point. */
-    async moveTo (
-      destination: Vector,
-      options?: MoveToOptions
-    ): Promise<void> {
-      const optionsResolved = {
-        moveDelay: 0,
-        randomizeMoveDelay: true,
-        ...defaultOptions?.moveTo,
-        ...options
-      } satisfies MoveToOptions
-
-      const wasRandom = !moving
-      actions.toggleRandomMove(false)
-      await moveMouse(destination, optionsResolved)
-      actions.toggleRandomMove(wasRandom)
->>>>>>> 9824a49d
 
     // Convert back to being relative to the viewport-- though if box with margin added goes outside
     // the document, restrict to being *within* the document.
@@ -1030,27 +782,7 @@
       right: Math.min(marginedBoxRelativeToDoc.right, docWidth) - scrollPositionLeft
     }
 
-<<<<<<< HEAD
     const { top, left, bottom, right } = targetBox
-=======
-    /** Moves the mouse by a specified amount */
-    async moveBy (delta: Partial<Vector>, options?: MoveToOptions): Promise<void> {
-      await this.moveTo(add(location, { x: 0, y: 0, ...delta }), options)
-    },
-
-    /** Scrolls the element into view. If already in view, no scroll occurs. */
-    async scrollIntoView (
-      selector: string | ElementHandle,
-      options?: ScrollIntoViewOptions
-    ): Promise<void> {
-      const optionsResolved = {
-        scrollDelay: 200,
-        scrollSpeed: 100,
-        inViewportMargin: 0,
-        ...defaultOptions?.scroll,
-        ...options
-      } satisfies ScrollIntoViewOptions
->>>>>>> 9824a49d
 
     const isInViewport = top >= 0 &&
       left >= 0 &&
@@ -1105,6 +837,7 @@
   /** Scrolls the page the distance set by `delta`. */
   public async scroll (
     delta: Partial<Vector>,
+    /** @default defaultOptions.scroll */
     options?: ScrollOptions
   ): Promise<void> {
     const optionsResolved = {
@@ -1169,6 +902,7 @@
   /** Scrolls to the specified destination point. */
   public async scrollTo (
     destination: ScrollToDestination,
+    /** @default defaultOptions.scroll */
     options?: ScrollOptions
   ): Promise<void> {
     const optionsResolved = {
@@ -1190,7 +924,6 @@
         scrollPositionTop: window.scrollY,
         scrollPositionLeft: window.scrollX
       }
-<<<<<<< HEAD
     ))
 
     const to = ((): Partial<Vector> => {
@@ -1205,73 +938,9 @@
           return { x: docWidth }
         default:
           return destination
-=======
-    },
-
-    /** Scrolls the page the distance set by `delta`. */
-    async scroll (
-      delta: Partial<Vector>,
-      options?: ScrollOptions
-    ): Promise<void> {
-      const optionsResolved = {
-        scrollDelay: 200,
-        scrollSpeed: 100,
-        ...defaultOptions?.scroll,
-        ...options
-      } satisfies ScrollOptions
-
-      const scrollSpeed = clamp(optionsResolved.scrollSpeed, 1, 100)
-
-      const cdpClient = getCDPClient(page)
-
-      let deltaX = delta.x ?? 0
-      let deltaY = delta.y ?? 0
-      const xDirection = deltaX < 0 ? -1 : 1
-      const yDirection = deltaY < 0 ? -1 : 1
-
-      deltaX = Math.abs(deltaX)
-      deltaY = Math.abs(deltaY)
-
-      const largerDistanceDir = deltaX > deltaY ? 'x' : 'y'
-      const [largerDistance, shorterDistance] = largerDistanceDir === 'x' ? [deltaX, deltaY] : [deltaY, deltaX]
-
-      // When scrollSpeed under 90, pixels moved each scroll is equal to the scrollSpeed. 1 is as slow as we can get (without adding a delay), and 90 is pretty fast.
-      // Above 90 though, scale all the way to the full distance so that scrollSpeed=100 results in only 1 scroll action.
-      const EXP_SCALE_START = 90
-      const largerDistanceScrollStep = scrollSpeed < EXP_SCALE_START
-        ? scrollSpeed
-        : scale(scrollSpeed, [EXP_SCALE_START, 100], [EXP_SCALE_START, largerDistance])
-
-      const numSteps = Math.floor(largerDistance / largerDistanceScrollStep)
-      const largerDistanceRemainder = largerDistance % largerDistanceScrollStep
-      const shorterDistanceScrollStep = Math.floor(shorterDistance / numSteps)
-      const shorterDistanceRemainder = shorterDistance % numSteps
-
-      for (let i = 0; i < numSteps; i++) {
-        let longerDistanceDelta = largerDistanceScrollStep
-        let shorterDistanceDelta = shorterDistanceScrollStep
-        if (i === numSteps - 1) {
-          longerDistanceDelta += largerDistanceRemainder
-          shorterDistanceDelta += shorterDistanceRemainder
-        }
-        let [deltaX, deltaY] = largerDistanceDir === 'x'
-          ? [longerDistanceDelta, shorterDistanceDelta]
-          : [shorterDistanceDelta, longerDistanceDelta]
-        deltaX = deltaX * xDirection
-        deltaY = deltaY * yDirection
-
-        await cdpClient.send('Input.dispatchMouseEvent', {
-          type: 'mouseWheel',
-          deltaX,
-          deltaY,
-          x: location.x,
-          y: location.y
-        } satisfies Protocol.Input.DispatchMouseEventRequest)
->>>>>>> 9824a49d
       }
     })()
 
-<<<<<<< HEAD
     await this.scroll({
       y: to.y !== undefined ? to.y - scrollPositionTop : 0,
       x: to.x !== undefined ? to.x - scrollPositionLeft : 0
@@ -1281,6 +950,7 @@
   /** Gets the element via a selector. Can use an XPath. */
   public async getElement (
     selector: string | ElementHandle,
+    /** @default defaultOptions.getElement */
     options?: GetElementOptions
   ): Promise<ElementHandle<Element>> {
     const optionsResolved = {
@@ -1294,87 +964,6 @@
         selector = `xpath/.${selector}`
         if (optionsResolved.waitForSelector !== undefined) {
           await this.page.waitForSelector(selector, { timeout: optionsResolved.waitForSelector })
-=======
-      await delay(optionsResolved.scrollDelay)
-    },
-
-    /** Scrolls to the specified destination point. */
-    async scrollTo (
-      destination: ScrollToDestination,
-      options?: ScrollOptions
-    ): Promise<void> {
-      const optionsResolved = {
-        scrollDelay: 200,
-        scrollSpeed: 100,
-        ...defaultOptions?.scroll,
-        ...options
-      } satisfies ScrollOptions
-
-      const {
-        docHeight,
-        docWidth,
-        scrollPositionTop,
-        scrollPositionLeft
-      } = await page.evaluate(() => (
-        {
-          docHeight: document.body.scrollHeight,
-          docWidth: document.body.scrollWidth,
-          scrollPositionTop: window.scrollY,
-          scrollPositionLeft: window.scrollX
-        }
-      ))
-
-      const to = ((): Partial<Vector> => {
-        switch (destination) {
-          case 'top':
-            return { y: 0 }
-          case 'bottom':
-            return { y: docHeight }
-          case 'left':
-            return { x: 0 }
-          case 'right':
-            return { x: docWidth }
-          default:
-            return destination
-        }
-      })()
-
-      await this.scroll({
-        y: to.y !== undefined ? to.y - scrollPositionTop : 0,
-        x: to.x !== undefined ? to.x - scrollPositionLeft : 0
-      }, optionsResolved)
-    },
-
-    /** Gets the element via a selector. Can use an XPath. */
-    async getElement (
-      selector: string | ElementHandle,
-      options?: GetElementOptions
-    ): Promise<ElementHandle<Element>> {
-      const optionsResolved = {
-        ...defaultOptions?.getElement,
-        ...options
-      } satisfies GetElementOptions
-
-      let elem: ElementHandle<Element> | null = null
-      if (typeof selector === 'string') {
-        if (selector.startsWith('//') || selector.startsWith('(//')) {
-          selector = `xpath/.${selector}`
-          if (optionsResolved.waitForSelector !== undefined) {
-            await page.waitForSelector(selector, { timeout: optionsResolved.waitForSelector })
-          }
-          const [handle] = await page.$$(selector)
-          elem = handle.asElement() as ElementHandle<Element> | null
-        } else {
-          if (optionsResolved.waitForSelector !== undefined) {
-            await page.waitForSelector(selector, { timeout: optionsResolved.waitForSelector })
-          }
-          elem = await page.$(selector)
-        }
-        if (elem === null) {
-          throw new Error(
-            `Could not find element with selector "${selector}", make sure you're waiting for the elements by specifying "waitForSelector"`
-          )
->>>>>>> 9824a49d
         }
         const [handle] = await this.page.$$(selector)
         elem = handle.asElement() as ElementHandle<Element> | null
