import type { ElementHandle, Page, BoundingBox, CDPSession, Protocol } from 'puppeteer'
import debug from 'debug'
import {
  type Vector,
  type TimedVector,
  bezierCurve,
  bezierCurveSpeed,
  direction,
  magnitude,
  origin,
  overshoot,
  add,
  clamp,
  scale,
  extrapolate
} from './math'
import { installMouseHelper } from './mouse-helper'

export { installMouseHelper }

const log = debug('ghost-cursor')

export interface BoxOptions {
  /**
   * Percentage of padding to be added inside the element when determining the target point.
   * Example:
   * - `0` = may be anywhere within the element.
   * - `100` = will always be center of element.
   * @default 0
   */
  readonly paddingPercentage?: number
  /**
   * Destination to move the cursor to, relative to the top-left corner of the element.
   * If specified, `paddingPercentage` is not used.
   * If not specified (default), destination is random point within the `paddingPercentage`.
   * @default undefined (random point)
   */
  readonly destination?: Vector
}

export interface GetElementOptions {
  /**
   * Time to wait for the selector to appear in milliseconds.
   * Default is to not wait for selector.
   */
  readonly waitForSelector?: number
}

export interface ScrollOptions {
  /**
   * Scroll speed. 0 to 100. 100 is instant.
   * @default 100
   */
  readonly scrollSpeed?: number
  /**
   * Time to wait after scrolling.
   * @default 200
   */
  readonly scrollDelay?: number
}

export interface ScrollIntoViewOptions extends ScrollOptions, GetElementOptions {
  /**
   * Scroll speed (when scrolling occurs). 0 to 100. 100 is instant.
   * @default 100
   */
  readonly scrollSpeed?: number
  /**
   * Time to wait after scrolling (when scrolling occurs).
   * @default 200
   */
  readonly scrollDelay?: number
  /**
   * Margin (in px) to add around the element when ensuring it is in the viewport.
   * (Does not take effect if CDP scroll fails.)
   * @default 0
   */
  readonly inViewportMargin?: number
}

export interface MoveOptions extends BoxOptions, ScrollIntoViewOptions, Pick<PathOptions, 'moveSpeed'> {
  /**
   * Delay after moving the mouse in milliseconds. If `randomizeMoveDelay=true`, delay is randomized from 0 to `moveDelay`.
   * @default 0
   */
  readonly moveDelay?: number
  /**
   * Randomize delay between actions from `0` to `moveDelay`. See `moveDelay` docs.
   * @default true
   */
  readonly randomizeMoveDelay?: boolean
  /**
   * Maximum number of attempts to mouse-over the element.
   * @default 10
   */
  readonly maxTries?: number
  /**
   * Distance from current location to destination that triggers overshoot to
   * occur. (Below this distance, no overshoot will occur).
   * @default 500
   */
  readonly overshootThreshold?: number
}

export interface ClickOptions extends MoveOptions {
  /**
   * Delay before initiating the click action in milliseconds.
   * @default 0
   */
  readonly hesitate?: number
  /**
   * Delay between mousedown and mouseup in milliseconds.
   * @default 0
   */
  readonly waitForClick?: number
  /**
   * @default 2000
   */
  readonly moveDelay?: number
  /**
   * @default "left"
   */
  readonly button?: Protocol.Input.MouseButton
  /**
   * @default 1
   */
  readonly clickCount?: number
}

export interface PathOptions {
  /**
   * Override the spread of the generated path.
   */
  readonly spreadOverride?: number
  /**
   * Speed of mouse movement.
   * Default is random.
   */
  readonly moveSpeed?: number

  /**
   * Generate timestamps for each point in the path.
   */
  readonly useTimestamps?: boolean
}

export interface RandomMoveOptions extends Pick<MoveOptions, 'moveDelay' | 'randomizeMoveDelay' | 'moveSpeed'> {
  /**
   * @default 2000
   */
  readonly moveDelay?: number
}

export interface MoveToOptions extends PathOptions, Pick<MoveOptions, 'moveDelay' | 'randomizeMoveDelay'> {
  /**
   * @default 0
   */
  readonly moveDelay?: number
}

export type ScrollToDestination = Partial<Vector> | 'top' | 'bottom' | 'left' | 'right'

<<<<<<< HEAD
export interface DefaultOptions {
  /**
   * Default options for the `randomMove` function that occurs when `performRandomMoves=true`
   * @default RandomMoveOptions
   */
  randomMove?: RandomMoveOptions
  /**
   * Default options for the `move` function
   * @default MoveOptions
   */
  move?: MoveOptions
  /**
   * Default options for the `moveTo` function
   * @default MoveToOptions
   */
  moveTo?: MoveToOptions
  /**
   * Default options for the `click` function
   * @default ClickOptions
   */
  click?: ClickOptions
  /**
  * Default options for the `scrollIntoView`, `scrollTo`, and `scroll` functions
  * @default ScrollIntoViewOptions
  */
  scroll?: ScrollOptions & ScrollIntoViewOptions
  /**
   * Default options for the `getElement` function
   * @default GetElementOptions
   */
  getElement?: GetElementOptions
=======
export interface GhostCursor {
  /** Toggles random mouse movements on or off. */
  toggleRandomMove: (random: boolean) => void
  /** Simulates a mouse click at the specified selector or element. */
  click: (
    selector?: string | ElementHandle,
    options?: ClickOptions
  ) => Promise<void>
  /** Moves the mouse to the specified selector or element. */
  move: (
    selector: string | ElementHandle,
    options?: MoveOptions
  ) => Promise<void>
  /** Moves the mouse to the specified destination point. */
  moveTo: (
    destination: Vector,
    options?: MoveToOptions) => Promise<void>
  /** Scrolls the element into view. If already in view, no scroll occurs. */
  scrollIntoView: (
    selector: ElementHandle,
    options?: ScrollIntoViewOptions) => Promise<void>
  /** Scrolls to the specified destination point. */
  scrollTo: (
    destination: ScrollToDestination,
    options?: ScrollOptions) => Promise<void>
  /** Scrolls the page the distance set by `delta`. */
  scroll: (
    delta: Partial<Vector>,
    options?: ScrollOptions) => Promise<void>
  /** Gets the element via a selector. Can use an XPath. */
  getElement: (
    selector: string | ElementHandle,
    options?: GetElementOptions) => Promise<ElementHandle<Element>>
  /** Get current location of the cursor. */
  getLocation: () => Vector
  /**
    * Make the cursor no longer visible.
    * Defined only if `visible=true` was passed.
    */
  removeMouseHelper?: Promise<() => Promise<void>>
>>>>>>> 429518d7
}

/** Helper function to wait a specified number of milliseconds  */
const delay = async (ms: number): Promise<void> => {
  if (ms < 1) return
  return await new Promise((resolve) => setTimeout(resolve, ms))
}

/**
 * Calculate the amount of time needed to move from (x1, y1) to (x2, y2)
 * given the width of the element being clicked on
 * https://en.wikipedia.org/wiki/Fitts%27s_law
 */
const fitts = (distance: number, width: number): number => {
  const a = 0
  const b = 2
  const id = Math.log2(distance / width + 1)
  return a + b * id
}

/** Get a random point on a box */
const getRandomBoxPoint = (
  { x, y, width, height }: BoundingBox,
  options?: Pick<BoxOptions, 'paddingPercentage'>
): Vector => {
  let paddingWidth = 0
  let paddingHeight = 0

  if (
    options?.paddingPercentage !== undefined &&
    options?.paddingPercentage > 0 &&
    options?.paddingPercentage <= 100
  ) {
    paddingWidth = (width * options.paddingPercentage) / 100
    paddingHeight = (height * options.paddingPercentage) / 100
  }

  return {
    x: x + paddingWidth / 2 + Math.random() * (width - paddingWidth),
    y: y + paddingHeight / 2 + Math.random() * (height - paddingHeight)
  }
}

/** The function signature to access the internal CDP client changed in puppeteer 14.4.1 */
export const getCDPClient = (page: Page): CDPSession =>
  typeof (page as any)._client === 'function'
    ? (page as any)._client()
    : (page as any)._client

/** Get a random point on a browser window */
export const getRandomPagePoint = async (page: Page): Promise<Vector> => {
  const targetId: string = (page.target() as any)._targetId
  const window = await getCDPClient(page).send('Browser.getWindowForTarget', { targetId })
  return getRandomBoxPoint({
    x: origin.x,
    y: origin.y,
    width: window.bounds.width ?? 0,
    height: window.bounds.height ?? 0
  })
}

<<<<<<< HEAD
/** Get correct position of Inline elements (elements like `<a>`) */
=======
/** Get correct position of Inline elements (elements like `<a>`). Has fallback. */
>>>>>>> 429518d7
export const getElementBox = async (
  page: Page,
  element: ElementHandle,
  relativeToMainFrame: boolean = true): Promise<BoundingBox> => {
  try {
    const objectId = element.remoteObject().objectId
<<<<<<< HEAD
    if (objectId === undefined) throw new Error('do fallback')
=======
    if (objectId === undefined) throw new Error('Element objectId is undefined, falling back to alternative methods')
>>>>>>> 429518d7

    const quads = await getCDPClient(page).send('DOM.getContentQuads', { objectId })
    const elementBox: BoundingBox = {
      x: quads.quads[0][0],
      y: quads.quads[0][1],
      width: quads.quads[0][4] - quads.quads[0][0],
      height: quads.quads[0][5] - quads.quads[0][1]
    }
    if (!relativeToMainFrame) {
      const elementFrame = await element.contentFrame()
      const iframes = await elementFrame?.parentFrame()?.$$('xpath/.//iframe')
<<<<<<< HEAD
      let frame: ElementHandle<Node> | undefined
      if (iframes !== undefined) {
=======
      if (iframes !== undefined && iframes !== null) {
        let frame: ElementHandle<Node> | undefined
>>>>>>> 429518d7
        for (const iframe of iframes) {
          if ((await iframe.contentFrame()) === elementFrame) {
            frame = iframe
          }
<<<<<<< HEAD
        }
      }
      if (frame != null) {
        const frameBox = await frame.boundingBox()
        if (frameBox !== null) {
          elementBox.x = elementBox.x - frameBox.x
          elementBox.y = elementBox.y - frameBox.y
        }
=======
        }
        if (frame !== undefined && frame != null) {
          const frameBox = await frame.boundingBox()
          if (frameBox !== null) {
            elementBox.x -= frameBox.x
            elementBox.y -= frameBox.y
          }
        }
>>>>>>> 429518d7
      }
    }

    return elementBox
  } catch {
<<<<<<< HEAD
    log('Quads not found, trying regular boundingBox')
    const elementBox = await element.boundingBox()
    if (elementBox === null) {
      // fallback
      return await element.evaluate((el: Element) =>
        el.getBoundingClientRect() as BoundingBox
      )
    } else {
      return elementBox
=======
    try {
      log('Quads not found, trying regular boundingBox')
      const elementBox = await element.boundingBox()
      if (elementBox === null) throw new Error('Element boundingBox is null, falling back to getBoundingClientRect')
      return elementBox
    } catch {
      log('BoundingBox null, using getBoundingClientRect')
      return await element.evaluate((el) =>
        el.getBoundingClientRect() as BoundingBox
      )
>>>>>>> 429518d7
    }
  }
}

/** Generates a set of points for mouse movement between two coordinates. */
export function path (
  start: Vector,
  end: Vector | BoundingBox,
  /** Additional options for generating the path. Can also be a number which will set `spreadOverride`. */
  options?: number | PathOptions): Vector[] | TimedVector[] {
  const optionsResolved: PathOptions = typeof options === 'number'
    ? { spreadOverride: options }
    : { ...options }

  const DEFAULT_WIDTH = 100
  const MIN_STEPS = 25
  const width = 'width' in end && end.width !== 0 ? end.width : DEFAULT_WIDTH
  const curve = bezierCurve(start, end, optionsResolved.spreadOverride)
  const length = curve.length() * 0.8

  const speed = optionsResolved.moveSpeed !== undefined && optionsResolved.moveSpeed > 0
    ? (25 / optionsResolved.moveSpeed)
    : Math.random()
  const baseTime = speed * MIN_STEPS
  const steps = Math.ceil((Math.log2(fitts(length, width) + 1) + baseTime) * 3)
  const re = curve.getLUT(steps)
  return clampPositive(re, optionsResolved)
}

const clampPositive = (vectors: Vector[], options?: PathOptions): Vector[] | TimedVector[] => {
  const clampedVectors = vectors.map((vector) => ({
    x: Math.max(0, vector.x),
    y: Math.max(0, vector.y)
  }))

  return options?.useTimestamps === true ? generateTimestamps(clampedVectors, options) : clampedVectors
}

const generateTimestamps = (vectors: Vector[], options?: PathOptions): TimedVector[] => {
  const speed = options?.moveSpeed ?? (Math.random() * 0.5 + 0.5)
  const timeToMove = (P0: Vector, P1: Vector, P2: Vector, P3: Vector, samples: number): number => {
    let total = 0
    const dt = 1 / samples

    for (let t = 0; t < 1; t += dt) {
      const v1 = bezierCurveSpeed(t * dt, P0, P1, P2, P3)
      const v2 = bezierCurveSpeed(t, P0, P1, P2, P3)
      total += (v1 + v2) * dt / 2
    }

    return Math.round(total / speed)
  }

  const timedVectors: TimedVector[] = []

  for (let i = 0; i < vectors.length; i++) {
    if (i === 0) {
      timedVectors.push({ ...vectors[i], timestamp: Date.now() })
    } else {
      const P0 = vectors[i - 1]
      const P1 = vectors[i]
      const P2 = i + 1 < vectors.length ? vectors[i + 1] : extrapolate(P0, P1)
      const P3 = i + 2 < vectors.length ? vectors[i + 2] : extrapolate(P1, P2)
      const time = timeToMove(P0, P1, P2, P3, vectors.length)

      timedVectors.push({
        ...vectors[i],
        timestamp: timedVectors[i - 1].timestamp + time
      })
    }
  }

  return timedVectors
}

const shouldOvershoot = (a: Vector, b: Vector, threshold: number): boolean =>
  magnitude(direction(a, b)) > threshold

const intersectsElement = (vec: Vector, box: BoundingBox): boolean => {
  return (
    vec.x > box.x &&
    vec.x <= box.x + box.width &&
    vec.y > box.y &&
    vec.y <= box.y + box.height
  )
}

<<<<<<< HEAD
export class GhostCursor {
  readonly page: Page
=======
export const createCursor = (
  page: Page,
  /**
   * Cursor start position.
   * @default { x: 0, y: 0 }
   */
  start: Vector = origin,
>>>>>>> 429518d7
  /**
   * Initially perform random movements.
   * If `move`,`click`, etc. is performed, these random movements end.
   * @default false
   */
  public performRandomMoves: boolean
  public defaultOptions: DefaultOptions
  public removeMouseHelper: undefined | Promise<() => Promise<void>>

  private location: Vector
  private moving: boolean = false // Initial state: mouse is not moving

  private static readonly OVERSHOOT_SPREAD = 10
  private static readonly OVERSHOOT_RADIUS = 120

  constructor (
    page: Page, {
      start = origin,
      performRandomMoves = false,
      defaultOptions = {},
      visible = false
    }:
    {
      /**
         * Cursor start position.
         * @default { x: 0, y: 0 }
         */
      start?: Vector
      /**
         * Initially perform random movements.
         * If `move`,`click`, etc. is performed, these random movements end.
         * @default false
         */
      performRandomMoves?: boolean
      defaultOptions?: DefaultOptions
      visible?: boolean
    } = {}
  ) {
    this.page = page
    this.location = start
    this.performRandomMoves = performRandomMoves
    this.defaultOptions = defaultOptions

    /**
    * Make the cursor no longer visible.
    * Defined only if `visible=true` was passed.
    */
<<<<<<< HEAD
    if (visible) {
      this.removeMouseHelper = installMouseHelper(page).then(
        ({ removeMouseHelper }) => removeMouseHelper)
    }

    // Start random mouse movements. Do not await the promise but return immediately
    if (performRandomMoves) {
      this.randomMove().then(
        (_) => { },
        (_) => { }
      )
    }
  }

  private getCDPClient (): CDPSession {
    return getCDPClient(this.page)
  }

  private async getElementBox (element: ElementHandle, relativeToMainFrame: boolean = true): Promise<BoundingBox> {
    return await getElementBox(this.page, element, relativeToMainFrame)
  }

  private async getRandomPagePoint (): Promise<Vector> {
    return await getRandomPagePoint(this.page)
  }

  /**
   * Move the mouse to a new location
   */
  private async moveMouse (
    newLocation: BoundingBox | Vector,
    options?: PathOptions,
=======
    scroll?: ScrollOptions & ScrollIntoViewOptions
    /**
     * Default options for the `getElement` function
     * @default GetElementOptions
     */
    getElement?: GetElementOptions
  } = {},
  visible: boolean = false
): GhostCursor => {
  // this is kind of arbitrary, not a big fan but it seems to work
  const OVERSHOOT_SPREAD = 10
  const OVERSHOOT_RADIUS = 120
  let previous: Vector = start

  // Initial state: mouse is not moving
  let moving: boolean = false

  /** Move the mouse over a number of vectors */
  const tracePath = async (
    vectors: Iterable<Vector | TimedVector>,
>>>>>>> 429518d7
    abortOnMove: boolean = false
  ): Promise<void> {
    const cdpClient = this.getCDPClient()
    const vectors = path(this.location, newLocation, options)

    for (const v of vectors) {
      try {
        // In case this is called from random mouse movements and the users wants to move the mouse, abort
        if (abortOnMove && this.moving) {
          return
        }

        const dispatchParams: Protocol.Input.DispatchMouseEventRequest = {
          type: 'mouseMoved',
          x: v.x,
          y: v.y
        }

        if ('timestamp' in v) dispatchParams.timestamp = v.timestamp

        await cdpClient.send('Input.dispatchMouseEvent', dispatchParams)

        this.location = v
      } catch (error) {
        // Exit function if the browser is no longer connected
        if (!this.page.browser().isConnected()) return

        log('Warning: could not move mouse, error message:', error)
      }
    }
  }
<<<<<<< HEAD

  /**
   * Start random mouse movements. Function recursively calls itself.
   */
  private async randomMove (options?: RandomMoveOptions): Promise<void> {
=======
  /** Start random mouse movements. Function recursively calls itself. */
  const randomMove = async (options?: RandomMoveOptions): Promise<void> => {
>>>>>>> 429518d7
    const optionsResolved = {
      moveDelay: 2000,
      randomizeMoveDelay: true,
      ...this.defaultOptions?.randomMove,
      ...options
    } satisfies RandomMoveOptions

    try {
      if (!this.moving) {
        const rand = await this.getRandomPagePoint()
        await this.moveMouse(rand, optionsResolved, true)
      }
      await delay(optionsResolved.moveDelay * (optionsResolved.randomizeMoveDelay ? Math.random() : 1))
      this.randomMove(options).then(
        (_) => { },
        (_) => { }
      ) // fire and forget, recursive function
    } catch (_) {
      log('Warning: stopping random mouse movements')
    }
  }

<<<<<<< HEAD
  public toggleRandomMove (random: boolean): void {
    this.moving = !random
  }
=======
  const actions: GhostCursor = {
    /** Toggles random mouse movements on or off. */
    toggleRandomMove (random: boolean): void {
      moving = !random
    },

    /** Get current location of the cursor. */
    getLocation (): Vector {
      return previous
    },

    /** Simulates a mouse click at the specified selector or element. */
    async click (
      selector?: string | ElementHandle,
      options?: ClickOptions
    ): Promise<void> {
      const optionsResolved = {
        moveDelay: 2000,
        hesitate: 0,
        waitForClick: 0,
        randomizeMoveDelay: true,
        button: 'left',
        clickCount: 1,
        ...defaultOptions?.click,
        ...options
      } satisfies ClickOptions

      const wasRandom = !moving
      actions.toggleRandomMove(false)

      if (selector !== undefined) {
        await actions.move(selector, {
          ...optionsResolved,
          // apply moveDelay after click, but not after actual move
          moveDelay: 0
        })
      }

      try {
        await delay(optionsResolved.hesitate)

        const cdpClient = getCDPClient(page)
        const dispatchParams: Omit<Protocol.Input.DispatchMouseEventRequest, 'type'> = {
          x: previous.x,
          y: previous.y,
          button: optionsResolved.button,
          clickCount: optionsResolved.clickCount
        }
        await cdpClient.send('Input.dispatchMouseEvent', { ...dispatchParams, type: 'mousePressed' })
        await delay(optionsResolved.waitForClick)
        await cdpClient.send('Input.dispatchMouseEvent', { ...dispatchParams, type: 'mouseReleased' })
      } catch (error) {
        log('Warning: could not click mouse, error message:', error)
      }
>>>>>>> 429518d7

  public getLocation (): Vector {
    return this.location
  }

<<<<<<< HEAD
  public async click (selector?: string | ElementHandle, options?: ClickOptions): Promise<void> {
    const optionsResolved = {
      moveDelay: 2000,
      hesitate: 0,
      waitForClick: 0,
      randomizeMoveDelay: true,
      button: 'left',
      clickCount: 1,
      ...this.defaultOptions?.click,
      ...options
    } satisfies ClickOptions
=======
      actions.toggleRandomMove(wasRandom)
    },

    /** Moves the mouse to the specified selector or element. */
    async move (
      selector: string | ElementHandle,
      options?: MoveOptions
    ): Promise<void> {
      const optionsResolved = {
        moveDelay: 0,
        maxTries: 10,
        overshootThreshold: 500,
        randomizeMoveDelay: true,
        ...defaultOptions?.move,
        ...options
      } satisfies MoveOptions

      const wasRandom = !moving

      const go = async (iteration: number): Promise<void> => {
        if (iteration > (optionsResolved.maxTries)) {
          throw Error('Could not mouse-over element within enough tries')
        }
>>>>>>> 429518d7

    const wasRandom = !this.moving
    this.toggleRandomMove(false)

    if (selector !== undefined) {
      await this.move(selector, {
        ...optionsResolved,
        // apply moveDelay after click, but not after actual move
        moveDelay: 0
      })
    }

    try {
      await delay(optionsResolved.hesitate)

      const cdpClient = this.getCDPClient()
      const dispatchParams: Omit<Protocol.Input.DispatchMouseEventRequest, 'type'> = {
        x: this.location.x,
        y: this.location.y,
        button: optionsResolved.button,
        clickCount: optionsResolved.clickCount
      }
      await cdpClient.send('Input.dispatchMouseEvent', { ...dispatchParams, type: 'mousePressed' })
      await delay(optionsResolved.waitForClick)
      await cdpClient.send('Input.dispatchMouseEvent', { ...dispatchParams, type: 'mouseReleased' })
    } catch (error) {
      log('Warning: could not click mouse, error message:', error)
    }

<<<<<<< HEAD
    await delay(optionsResolved.moveDelay * (optionsResolved.randomizeMoveDelay ? Math.random() : 1))
=======
        const box = await getElementBox(page, elem)
        const { height, width } = box
        const destination = (optionsResolved.destination !== undefined)
          ? add(box, optionsResolved.destination)
          : getRandomBoxPoint(box, optionsResolved)
        const dimensions = { height, width }
        const overshooting = shouldOvershoot(
          previous,
          destination,
          optionsResolved.overshootThreshold
        )
        const to = overshooting
          ? overshoot(destination, OVERSHOOT_RADIUS)
          : destination
>>>>>>> 429518d7

    this.toggleRandomMove(wasRandom)
  }

  public async move (selector: string | ElementHandle, options?: MoveOptions): Promise<void> {
    const optionsResolved = {
      moveDelay: 0,
      maxTries: 10,
      overshootThreshold: 500,
      randomizeMoveDelay: true,
      ...this.defaultOptions?.move,
      ...options
    } satisfies MoveOptions

    const wasRandom = !this.moving

    const go = async (iteration: number): Promise<void> => {
      if (iteration > (optionsResolved.maxTries)) {
        throw Error('Could not mouse-over element within enough tries')
      }

      this.toggleRandomMove(false)

<<<<<<< HEAD
      const elem = await this.getElement(selector, optionsResolved)
=======
        const newBoundingBox = await getElementBox(page, elem)
>>>>>>> 429518d7

      // Make sure the object is in view
      await this.scrollIntoView(elem, optionsResolved)

      const box = await this.getElementBox(elem)
      const destination = (optionsResolved.destination !== undefined)
        ? add(box, optionsResolved.destination)
        : getRandomBoxPoint(box, optionsResolved)
      const overshooting = shouldOvershoot(
        this.location,
        destination,
        optionsResolved.overshootThreshold
      )
      const to = overshooting
        ? overshoot(destination, GhostCursor.OVERSHOOT_RADIUS)
        : destination

      await this.moveMouse(to, optionsResolved)

      if (overshooting) {
        await this.moveMouse(destination, {
          ...optionsResolved,
          spreadOverride: GhostCursor.OVERSHOOT_SPREAD
        })
      }

      this.toggleRandomMove(true)

      const newBoundingBox = await this.getElementBox(elem)

<<<<<<< HEAD
      // It's possible that the element that is being moved towards
      // has moved to a different location by the time
      // the the time the mouseover animation finishes
      if (!intersectsElement(to, newBoundingBox)) {
        return await go(iteration + 1)
      }
    }
    await go(0)
=======
    /** Moves the mouse to the specified destination point. */
    async moveTo (destination: Vector, options?: MoveToOptions): Promise<void> {
      const optionsResolved = {
        moveDelay: 0,
        randomizeMoveDelay: true,
        ...defaultOptions?.moveTo,
        ...options
      } satisfies MoveToOptions
>>>>>>> 429518d7

    this.toggleRandomMove(wasRandom)

    await delay(optionsResolved.moveDelay * (optionsResolved.randomizeMoveDelay ? Math.random() : 1))
  }

<<<<<<< HEAD
  public async moveTo (destination: Vector, options?: MoveToOptions): Promise<void> {
    const optionsResolved = {
      moveDelay: 0,
      randomizeMoveDelay: true,
      ...this.defaultOptions?.moveTo,
      ...options
    } satisfies MoveToOptions
=======
    /** Scrolls the element into view. If already in view, no scroll occurs. */
    async scrollIntoView (selector: string | ElementHandle, options?: ScrollIntoViewOptions): Promise<void> {
      const optionsResolved = {
        scrollDelay: 200,
        scrollSpeed: 100,
        inViewportMargin: 0,
        ...defaultOptions?.scroll,
        ...options
      } satisfies ScrollIntoViewOptions
>>>>>>> 429518d7

    const wasRandom = !this.moving
    this.toggleRandomMove(false)
    await this.moveMouse(destination, optionsResolved)
    this.toggleRandomMove(wasRandom)

    await delay(optionsResolved.moveDelay * (optionsResolved.randomizeMoveDelay ? Math.random() : 1))
  }

<<<<<<< HEAD
  public async scrollIntoView (selector: string | ElementHandle, options?: ScrollIntoViewOptions): Promise<void> {
    const optionsResolved = {
      scrollDelay: 200,
      scrollSpeed: 100,
      inViewportMargin: 0,
      ...this.defaultOptions?.scroll,
      ...options
    } satisfies ScrollIntoViewOptions

    const scrollSpeed = clamp(optionsResolved.scrollSpeed, 1, 100)

    const elem = await this.getElement(selector, optionsResolved)

    const {
      viewportWidth,
      viewportHeight,
      docHeight,
      docWidth,
      scrollPositionTop,
      scrollPositionLeft
    } = await this.page.evaluate(() => (
      {
        viewportWidth: document.body.clientWidth,
        viewportHeight: document.body.clientHeight,
        docHeight: document.body.scrollHeight,
        docWidth: document.body.scrollWidth,
        scrollPositionTop: window.scrollY,
        scrollPositionLeft: window.scrollX
=======
      const {
        viewportWidth,
        viewportHeight,
        docHeight,
        docWidth,
        scrollPositionTop,
        scrollPositionLeft
      } = await page.evaluate(() => (
        {
          viewportWidth: document.body.clientWidth,
          viewportHeight: document.body.clientHeight,
          docHeight: document.body.scrollHeight,
          docWidth: document.body.scrollWidth,
          scrollPositionTop: window.scrollY,
          scrollPositionLeft: window.scrollX
        }
      ))

      const elemBoundingBox = await getElementBox(page, elem) // is relative to viewport
      const elemBox = {
        top: elemBoundingBox.y,
        left: elemBoundingBox.x,
        bottom: elemBoundingBox.y + elemBoundingBox.height,
        right: elemBoundingBox.x + elemBoundingBox.width
>>>>>>> 429518d7
      }
    ))

    const elemBoundingBox = await this.getElementBox(elem) // is relative to viewport
    const elemBox = {
      top: elemBoundingBox.y,
      left: elemBoundingBox.x,
      bottom: elemBoundingBox.y + elemBoundingBox.height,
      right: elemBoundingBox.x + elemBoundingBox.width
    }

    // Add margin around the element
    const marginedBox = {
      top: elemBox.top - optionsResolved.inViewportMargin,
      left: elemBox.left - optionsResolved.inViewportMargin,
      bottom: elemBox.bottom + optionsResolved.inViewportMargin,
      right: elemBox.right + optionsResolved.inViewportMargin
    }

    // Get position relative to the whole document
    const marginedBoxRelativeToDoc = {
      top: marginedBox.top + scrollPositionTop,
      left: marginedBox.left + scrollPositionLeft,
      bottom: marginedBox.bottom + scrollPositionTop,
      right: marginedBox.right + scrollPositionLeft
    }

    // Convert back to being relative to the viewport-- though if box with margin added goes outside
    // the document, restrict to being *within* the document.
    // This makes it so that when element is on the edge of window scroll, isInViewport=true even after
    // margin was added.
    const targetBox = {
      top: Math.max(marginedBoxRelativeToDoc.top, 0) - scrollPositionTop,
      left: Math.max(marginedBoxRelativeToDoc.left, 0) - scrollPositionLeft,
      bottom: Math.min(marginedBoxRelativeToDoc.bottom, docHeight) - scrollPositionTop,
      right: Math.min(marginedBoxRelativeToDoc.right, docWidth) - scrollPositionLeft
    }

    const { top, left, bottom, right } = targetBox

    const isInViewport = top >= 0 &&
      left >= 0 &&
      bottom <= viewportHeight &&
      right <= viewportWidth

    if (isInViewport) return

    const manuallyScroll = async (): Promise<void> => {
      let deltaY: number = 0
      let deltaX: number = 0

      if (top < 0) {
        deltaY = top // Scroll up
      } else if (bottom > viewportHeight) {
        deltaY = bottom - viewportHeight // Scroll down
      }

      if (left < 0) {
        deltaX = left // Scroll left
      } else if (right > viewportWidth) {
        deltaX = right - viewportWidth// Scroll right
      }

      await this.scroll({ x: deltaX, y: deltaY }, optionsResolved)
    }

    try {
      const cdpClient = this.getCDPClient()

      if (scrollSpeed === 100 && optionsResolved.inViewportMargin <= 0) {
        try {
          const { objectId } = elem.remoteObject()
          if (objectId === undefined) throw new Error()
          await cdpClient.send('DOM.scrollIntoViewIfNeeded', { objectId })
        } catch {
          await manuallyScroll()
        }
      } else {
        await manuallyScroll()
      }
    } catch (e) {
      // use regular JS scroll method as a fallback
      log('Falling back to JS scroll method', e)
      await elem.evaluate((e) => e.scrollIntoView({
        block: 'center',
        behavior: scrollSpeed < 90 ? 'smooth' : undefined
      }))
    }
  }

  public async scroll (delta: Partial<Vector>, options?: ScrollOptions): Promise<void> {
    const optionsResolved = {
      scrollDelay: 200,
      scrollSpeed: 100,
      ...this.defaultOptions?.scroll,
      ...options
    } satisfies ScrollOptions

    const scrollSpeed = clamp(optionsResolved.scrollSpeed, 1, 100)

    const cdpClient = this.getCDPClient()

    let deltaX = delta.x ?? 0
    let deltaY = delta.y ?? 0
    const xDirection = deltaX < 0 ? -1 : 1
    const yDirection = deltaY < 0 ? -1 : 1

    deltaX = Math.abs(deltaX)
    deltaY = Math.abs(deltaY)

    const largerDistanceDir = deltaX > deltaY ? 'x' : 'y'
    const [largerDistance, shorterDistance] = largerDistanceDir === 'x' ? [deltaX, deltaY] : [deltaY, deltaX]

    // When scrollSpeed under 90, pixels moved each scroll is equal to the scrollSpeed. 1 is as slow as we can get (without adding a delay), and 90 is pretty fast.
    // Above 90 though, scale all the way to the full distance so that scrollSpeed=100 results in only 1 scroll action.
    const EXP_SCALE_START = 90
    const largerDistanceScrollStep = scrollSpeed < EXP_SCALE_START
      ? scrollSpeed
      : scale(scrollSpeed, [EXP_SCALE_START, 100], [EXP_SCALE_START, largerDistance])

    const numSteps = Math.floor(largerDistance / largerDistanceScrollStep)
    const largerDistanceRemainder = largerDistance % largerDistanceScrollStep
    const shorterDistanceScrollStep = Math.floor(shorterDistance / numSteps)
    const shorterDistanceRemainder = shorterDistance % numSteps

    for (let i = 0; i < numSteps; i++) {
      let longerDistanceDelta = largerDistanceScrollStep
      let shorterDistanceDelta = shorterDistanceScrollStep
      if (i === numSteps - 1) {
        longerDistanceDelta += largerDistanceRemainder
        shorterDistanceDelta += shorterDistanceRemainder
      }
      let [deltaX, deltaY] = largerDistanceDir === 'x'
        ? [longerDistanceDelta, shorterDistanceDelta]
        : [shorterDistanceDelta, longerDistanceDelta]
      deltaX = deltaX * xDirection
      deltaY = deltaY * yDirection

      await cdpClient.send('Input.dispatchMouseEvent', {
        type: 'mouseWheel',
        deltaX,
        deltaY,
        x: this.location.x,
        y: this.location.y
      } satisfies Protocol.Input.DispatchMouseEventRequest)
    }

    await delay(optionsResolved.scrollDelay)
  }

  public async scrollTo (destination: ScrollToDestination, options?: ScrollOptions): Promise<void> {
    const optionsResolved = {
      scrollDelay: 200,
      scrollSpeed: 100,
      ...this.defaultOptions?.scroll,
      ...options
    } satisfies ScrollOptions

    const {
      docHeight,
      docWidth,
      scrollPositionTop,
      scrollPositionLeft
    } = await this.page.evaluate(() => (
      {
        docHeight: document.body.scrollHeight,
        docWidth: document.body.scrollWidth,
        scrollPositionTop: window.scrollY,
        scrollPositionLeft: window.scrollX
      }
<<<<<<< HEAD
    ))

    const to = ((): Partial<Vector> => {
      switch (destination) {
        case 'top':
          return { y: 0 }
        case 'bottom':
          return { y: docHeight }
        case 'left':
          return { x: 0 }
        case 'right':
          return { x: docWidth }
        default:
          return destination
=======
    },

    /** Scrolls the page the distance set by `delta`. */
    async scroll (delta: Partial<Vector>, options?: ScrollOptions) {
      const optionsResolved = {
        scrollDelay: 200,
        scrollSpeed: 100,
        ...defaultOptions?.scroll,
        ...options
      } satisfies ScrollOptions

      const scrollSpeed = clamp(optionsResolved.scrollSpeed, 1, 100)

      const cdpClient = getCDPClient(page)

      let deltaX = delta.x ?? 0
      let deltaY = delta.y ?? 0
      const xDirection = deltaX < 0 ? -1 : 1
      const yDirection = deltaY < 0 ? -1 : 1

      deltaX = Math.abs(deltaX)
      deltaY = Math.abs(deltaY)

      const largerDistanceDir = deltaX > deltaY ? 'x' : 'y'
      const [largerDistance, shorterDistance] = largerDistanceDir === 'x' ? [deltaX, deltaY] : [deltaY, deltaX]

      // When scrollSpeed under 90, pixels moved each scroll is equal to the scrollSpeed. 1 is as slow as we can get (without adding a delay), and 90 is pretty fast.
      // Above 90 though, scale all the way to the full distance so that scrollSpeed=100 results in only 1 scroll action.
      const EXP_SCALE_START = 90
      const largerDistanceScrollStep = scrollSpeed < EXP_SCALE_START
        ? scrollSpeed
        : scale(scrollSpeed, [EXP_SCALE_START, 100], [EXP_SCALE_START, largerDistance])

      const numSteps = Math.floor(largerDistance / largerDistanceScrollStep)
      const largerDistanceRemainder = largerDistance % largerDistanceScrollStep
      const shorterDistanceScrollStep = Math.floor(shorterDistance / numSteps)
      const shorterDistanceRemainder = shorterDistance % numSteps

      for (let i = 0; i < numSteps; i++) {
        let longerDistanceDelta = largerDistanceScrollStep
        let shorterDistanceDelta = shorterDistanceScrollStep
        if (i === numSteps - 1) {
          longerDistanceDelta += largerDistanceRemainder
          shorterDistanceDelta += shorterDistanceRemainder
        }
        let [deltaX, deltaY] = largerDistanceDir === 'x'
          ? [longerDistanceDelta, shorterDistanceDelta]
          : [shorterDistanceDelta, longerDistanceDelta]
        deltaX = deltaX * xDirection
        deltaY = deltaY * yDirection

        await cdpClient.send('Input.dispatchMouseEvent', {
          type: 'mouseWheel',
          deltaX,
          deltaY,
          x: previous.x,
          y: previous.y
        } satisfies Protocol.Input.DispatchMouseEventRequest)
>>>>>>> 429518d7
      }
    })()

<<<<<<< HEAD
    await this.scroll({
      y: to.y !== undefined ? to.y - scrollPositionTop : 0,
      x: to.x !== undefined ? to.x - scrollPositionLeft : 0
    }, optionsResolved)
  }

  public async getElement (selector: string | ElementHandle, options?: GetElementOptions): Promise<ElementHandle<Element>> {
    const optionsResolved = {
      ...this.defaultOptions?.getElement,
      ...options
    } satisfies GetElementOptions

    let elem: ElementHandle<Element> | null = null
    if (typeof selector === 'string') {
      if (selector.startsWith('//') || selector.startsWith('(//')) {
        selector = `xpath/.${selector}`
        if (optionsResolved.waitForSelector !== undefined) {
          await this.page.waitForSelector(selector, { timeout: optionsResolved.waitForSelector })
=======
      await delay(optionsResolved.scrollDelay)
    },

    /** Scrolls to the specified destination point. */
    async scrollTo (destination: ScrollToDestination, options?: ScrollOptions) {
      const optionsResolved = {
        scrollDelay: 200,
        scrollSpeed: 100,
        ...defaultOptions?.scroll,
        ...options
      } satisfies ScrollOptions

      const {
        docHeight,
        docWidth,
        scrollPositionTop,
        scrollPositionLeft
      } = await page.evaluate(() => (
        {
          docHeight: document.body.scrollHeight,
          docWidth: document.body.scrollWidth,
          scrollPositionTop: window.scrollY,
          scrollPositionLeft: window.scrollX
        }
      ))

      const to = ((): Partial<Vector> => {
        switch (destination) {
          case 'top':
            return { y: 0 }
          case 'bottom':
            return { y: docHeight }
          case 'left':
            return { x: 0 }
          case 'right':
            return { x: docWidth }
          default:
            return destination
        }
      })()

      await this.scroll({
        y: to.y !== undefined ? to.y - scrollPositionTop : 0,
        x: to.x !== undefined ? to.x - scrollPositionLeft : 0
      }, optionsResolved)
    },

    /** Gets the element via a selector. Can use an XPath. */
    async getElement (selector: string | ElementHandle, options?: GetElementOptions): Promise<ElementHandle<Element>> {
      const optionsResolved = {
        ...defaultOptions?.getElement,
        ...options
      } satisfies GetElementOptions

      let elem: ElementHandle<Element> | null = null
      if (typeof selector === 'string') {
        if (selector.startsWith('//') || selector.startsWith('(//')) {
          selector = `xpath/.${selector}`
          if (optionsResolved.waitForSelector !== undefined) {
            await page.waitForSelector(selector, { timeout: optionsResolved.waitForSelector })
          }
          const [handle] = await page.$$(selector)
          elem = handle.asElement() as ElementHandle<Element> | null
        } else {
          if (optionsResolved.waitForSelector !== undefined) {
            await page.waitForSelector(selector, { timeout: optionsResolved.waitForSelector })
          }
          elem = await page.$(selector)
        }
        if (elem === null) {
          throw new Error(
            `Could not find element with selector "${selector}", make sure you're waiting for the elements by specifying "waitForSelector"`
          )
>>>>>>> 429518d7
        }
        const [handle] = await this.page.$$(selector)
        elem = handle.asElement() as ElementHandle<Element> | null
      } else {
        if (optionsResolved.waitForSelector !== undefined) {
          await this.page.waitForSelector(selector, { timeout: optionsResolved.waitForSelector })
        }
        elem = await this.page.$(selector)
      }
      if (elem === null) {
        throw new Error(
          `Could not find element with selector "${selector}", make sure you're waiting for the elements by specifying "waitForSelector"`
        )
      }
    } else {
      // ElementHandle
      elem = selector
    }
    return elem
  }
<<<<<<< HEAD
=======

  /**
    * Make the cursor no longer visible.
    * Defined only if `visible=true` was passed.
    */
  actions.removeMouseHelper = visible
    ? installMouseHelper(page).then(
      ({ removeMouseHelper }) => removeMouseHelper)
    : undefined

  // Start random mouse movements. Do not await the promise but return immediately
  if (performRandomMoves) {
    randomMove().then(
      (_) => { },
      (_) => { }
    )
  }

  return actions
>>>>>>> 429518d7
}<|MERGE_RESOLUTION|>--- conflicted
+++ resolved
@@ -160,7 +160,6 @@
 
 export type ScrollToDestination = Partial<Vector> | 'top' | 'bottom' | 'left' | 'right'
 
-<<<<<<< HEAD
 export interface DefaultOptions {
   /**
    * Default options for the `randomMove` function that occurs when `performRandomMoves=true`
@@ -192,48 +191,6 @@
    * @default GetElementOptions
    */
   getElement?: GetElementOptions
-=======
-export interface GhostCursor {
-  /** Toggles random mouse movements on or off. */
-  toggleRandomMove: (random: boolean) => void
-  /** Simulates a mouse click at the specified selector or element. */
-  click: (
-    selector?: string | ElementHandle,
-    options?: ClickOptions
-  ) => Promise<void>
-  /** Moves the mouse to the specified selector or element. */
-  move: (
-    selector: string | ElementHandle,
-    options?: MoveOptions
-  ) => Promise<void>
-  /** Moves the mouse to the specified destination point. */
-  moveTo: (
-    destination: Vector,
-    options?: MoveToOptions) => Promise<void>
-  /** Scrolls the element into view. If already in view, no scroll occurs. */
-  scrollIntoView: (
-    selector: ElementHandle,
-    options?: ScrollIntoViewOptions) => Promise<void>
-  /** Scrolls to the specified destination point. */
-  scrollTo: (
-    destination: ScrollToDestination,
-    options?: ScrollOptions) => Promise<void>
-  /** Scrolls the page the distance set by `delta`. */
-  scroll: (
-    delta: Partial<Vector>,
-    options?: ScrollOptions) => Promise<void>
-  /** Gets the element via a selector. Can use an XPath. */
-  getElement: (
-    selector: string | ElementHandle,
-    options?: GetElementOptions) => Promise<ElementHandle<Element>>
-  /** Get current location of the cursor. */
-  getLocation: () => Vector
-  /**
-    * Make the cursor no longer visible.
-    * Defined only if `visible=true` was passed.
-    */
-  removeMouseHelper?: Promise<() => Promise<void>>
->>>>>>> 429518d7
 }
 
 /** Helper function to wait a specified number of milliseconds  */
@@ -295,22 +252,14 @@
   })
 }
 
-<<<<<<< HEAD
-/** Get correct position of Inline elements (elements like `<a>`) */
-=======
 /** Get correct position of Inline elements (elements like `<a>`). Has fallback. */
->>>>>>> 429518d7
 export const getElementBox = async (
   page: Page,
   element: ElementHandle,
   relativeToMainFrame: boolean = true): Promise<BoundingBox> => {
   try {
     const objectId = element.remoteObject().objectId
-<<<<<<< HEAD
-    if (objectId === undefined) throw new Error('do fallback')
-=======
     if (objectId === undefined) throw new Error('Element objectId is undefined, falling back to alternative methods')
->>>>>>> 429518d7
 
     const quads = await getCDPClient(page).send('DOM.getContentQuads', { objectId })
     const elementBox: BoundingBox = {
@@ -322,27 +271,12 @@
     if (!relativeToMainFrame) {
       const elementFrame = await element.contentFrame()
       const iframes = await elementFrame?.parentFrame()?.$$('xpath/.//iframe')
-<<<<<<< HEAD
-      let frame: ElementHandle<Node> | undefined
-      if (iframes !== undefined) {
-=======
       if (iframes !== undefined && iframes !== null) {
         let frame: ElementHandle<Node> | undefined
->>>>>>> 429518d7
         for (const iframe of iframes) {
           if ((await iframe.contentFrame()) === elementFrame) {
             frame = iframe
           }
-<<<<<<< HEAD
-        }
-      }
-      if (frame != null) {
-        const frameBox = await frame.boundingBox()
-        if (frameBox !== null) {
-          elementBox.x = elementBox.x - frameBox.x
-          elementBox.y = elementBox.y - frameBox.y
-        }
-=======
         }
         if (frame !== undefined && frame != null) {
           const frameBox = await frame.boundingBox()
@@ -351,23 +285,11 @@
             elementBox.y -= frameBox.y
           }
         }
->>>>>>> 429518d7
       }
     }
 
     return elementBox
   } catch {
-<<<<<<< HEAD
-    log('Quads not found, trying regular boundingBox')
-    const elementBox = await element.boundingBox()
-    if (elementBox === null) {
-      // fallback
-      return await element.evaluate((el: Element) =>
-        el.getBoundingClientRect() as BoundingBox
-      )
-    } else {
-      return elementBox
-=======
     try {
       log('Quads not found, trying regular boundingBox')
       const elementBox = await element.boundingBox()
@@ -378,7 +300,6 @@
       return await element.evaluate((el) =>
         el.getBoundingClientRect() as BoundingBox
       )
->>>>>>> 429518d7
     }
   }
 }
@@ -466,18 +387,8 @@
   )
 }
 
-<<<<<<< HEAD
 export class GhostCursor {
   readonly page: Page
-=======
-export const createCursor = (
-  page: Page,
-  /**
-   * Cursor start position.
-   * @default { x: 0, y: 0 }
-   */
-  start: Vector = origin,
->>>>>>> 429518d7
   /**
    * Initially perform random movements.
    * If `move`,`click`, etc. is performed, these random movements end.
@@ -525,7 +436,6 @@
     * Make the cursor no longer visible.
     * Defined only if `visible=true` was passed.
     */
-<<<<<<< HEAD
     if (visible) {
       this.removeMouseHelper = installMouseHelper(page).then(
         ({ removeMouseHelper }) => removeMouseHelper)
@@ -558,28 +468,6 @@
   private async moveMouse (
     newLocation: BoundingBox | Vector,
     options?: PathOptions,
-=======
-    scroll?: ScrollOptions & ScrollIntoViewOptions
-    /**
-     * Default options for the `getElement` function
-     * @default GetElementOptions
-     */
-    getElement?: GetElementOptions
-  } = {},
-  visible: boolean = false
-): GhostCursor => {
-  // this is kind of arbitrary, not a big fan but it seems to work
-  const OVERSHOOT_SPREAD = 10
-  const OVERSHOOT_RADIUS = 120
-  let previous: Vector = start
-
-  // Initial state: mouse is not moving
-  let moving: boolean = false
-
-  /** Move the mouse over a number of vectors */
-  const tracePath = async (
-    vectors: Iterable<Vector | TimedVector>,
->>>>>>> 429518d7
     abortOnMove: boolean = false
   ): Promise<void> {
     const cdpClient = this.getCDPClient()
@@ -611,16 +499,11 @@
       }
     }
   }
-<<<<<<< HEAD
 
   /**
    * Start random mouse movements. Function recursively calls itself.
    */
   private async randomMove (options?: RandomMoveOptions): Promise<void> {
-=======
-  /** Start random mouse movements. Function recursively calls itself. */
-  const randomMove = async (options?: RandomMoveOptions): Promise<void> => {
->>>>>>> 429518d7
     const optionsResolved = {
       moveDelay: 2000,
       randomizeMoveDelay: true,
@@ -643,72 +526,14 @@
     }
   }
 
-<<<<<<< HEAD
   public toggleRandomMove (random: boolean): void {
     this.moving = !random
   }
-=======
-  const actions: GhostCursor = {
-    /** Toggles random mouse movements on or off. */
-    toggleRandomMove (random: boolean): void {
-      moving = !random
-    },
-
-    /** Get current location of the cursor. */
-    getLocation (): Vector {
-      return previous
-    },
-
-    /** Simulates a mouse click at the specified selector or element. */
-    async click (
-      selector?: string | ElementHandle,
-      options?: ClickOptions
-    ): Promise<void> {
-      const optionsResolved = {
-        moveDelay: 2000,
-        hesitate: 0,
-        waitForClick: 0,
-        randomizeMoveDelay: true,
-        button: 'left',
-        clickCount: 1,
-        ...defaultOptions?.click,
-        ...options
-      } satisfies ClickOptions
-
-      const wasRandom = !moving
-      actions.toggleRandomMove(false)
-
-      if (selector !== undefined) {
-        await actions.move(selector, {
-          ...optionsResolved,
-          // apply moveDelay after click, but not after actual move
-          moveDelay: 0
-        })
-      }
-
-      try {
-        await delay(optionsResolved.hesitate)
-
-        const cdpClient = getCDPClient(page)
-        const dispatchParams: Omit<Protocol.Input.DispatchMouseEventRequest, 'type'> = {
-          x: previous.x,
-          y: previous.y,
-          button: optionsResolved.button,
-          clickCount: optionsResolved.clickCount
-        }
-        await cdpClient.send('Input.dispatchMouseEvent', { ...dispatchParams, type: 'mousePressed' })
-        await delay(optionsResolved.waitForClick)
-        await cdpClient.send('Input.dispatchMouseEvent', { ...dispatchParams, type: 'mouseReleased' })
-      } catch (error) {
-        log('Warning: could not click mouse, error message:', error)
-      }
->>>>>>> 429518d7
 
   public getLocation (): Vector {
     return this.location
   }
 
-<<<<<<< HEAD
   public async click (selector?: string | ElementHandle, options?: ClickOptions): Promise<void> {
     const optionsResolved = {
       moveDelay: 2000,
@@ -720,31 +545,6 @@
       ...this.defaultOptions?.click,
       ...options
     } satisfies ClickOptions
-=======
-      actions.toggleRandomMove(wasRandom)
-    },
-
-    /** Moves the mouse to the specified selector or element. */
-    async move (
-      selector: string | ElementHandle,
-      options?: MoveOptions
-    ): Promise<void> {
-      const optionsResolved = {
-        moveDelay: 0,
-        maxTries: 10,
-        overshootThreshold: 500,
-        randomizeMoveDelay: true,
-        ...defaultOptions?.move,
-        ...options
-      } satisfies MoveOptions
-
-      const wasRandom = !moving
-
-      const go = async (iteration: number): Promise<void> => {
-        if (iteration > (optionsResolved.maxTries)) {
-          throw Error('Could not mouse-over element within enough tries')
-        }
->>>>>>> 429518d7
 
     const wasRandom = !this.moving
     this.toggleRandomMove(false)
@@ -774,24 +574,7 @@
       log('Warning: could not click mouse, error message:', error)
     }
 
-<<<<<<< HEAD
     await delay(optionsResolved.moveDelay * (optionsResolved.randomizeMoveDelay ? Math.random() : 1))
-=======
-        const box = await getElementBox(page, elem)
-        const { height, width } = box
-        const destination = (optionsResolved.destination !== undefined)
-          ? add(box, optionsResolved.destination)
-          : getRandomBoxPoint(box, optionsResolved)
-        const dimensions = { height, width }
-        const overshooting = shouldOvershoot(
-          previous,
-          destination,
-          optionsResolved.overshootThreshold
-        )
-        const to = overshooting
-          ? overshoot(destination, OVERSHOOT_RADIUS)
-          : destination
->>>>>>> 429518d7
 
     this.toggleRandomMove(wasRandom)
   }
@@ -815,11 +598,7 @@
 
       this.toggleRandomMove(false)
 
-<<<<<<< HEAD
       const elem = await this.getElement(selector, optionsResolved)
-=======
-        const newBoundingBox = await getElementBox(page, elem)
->>>>>>> 429518d7
 
       // Make sure the object is in view
       await this.scrollIntoView(elem, optionsResolved)
@@ -850,7 +629,6 @@
 
       const newBoundingBox = await this.getElementBox(elem)
 
-<<<<<<< HEAD
       // It's possible that the element that is being moved towards
       // has moved to a different location by the time
       // the the time the mouseover animation finishes
@@ -859,23 +637,12 @@
       }
     }
     await go(0)
-=======
-    /** Moves the mouse to the specified destination point. */
-    async moveTo (destination: Vector, options?: MoveToOptions): Promise<void> {
-      const optionsResolved = {
-        moveDelay: 0,
-        randomizeMoveDelay: true,
-        ...defaultOptions?.moveTo,
-        ...options
-      } satisfies MoveToOptions
->>>>>>> 429518d7
 
     this.toggleRandomMove(wasRandom)
 
     await delay(optionsResolved.moveDelay * (optionsResolved.randomizeMoveDelay ? Math.random() : 1))
   }
 
-<<<<<<< HEAD
   public async moveTo (destination: Vector, options?: MoveToOptions): Promise<void> {
     const optionsResolved = {
       moveDelay: 0,
@@ -883,17 +650,6 @@
       ...this.defaultOptions?.moveTo,
       ...options
     } satisfies MoveToOptions
-=======
-    /** Scrolls the element into view. If already in view, no scroll occurs. */
-    async scrollIntoView (selector: string | ElementHandle, options?: ScrollIntoViewOptions): Promise<void> {
-      const optionsResolved = {
-        scrollDelay: 200,
-        scrollSpeed: 100,
-        inViewportMargin: 0,
-        ...defaultOptions?.scroll,
-        ...options
-      } satisfies ScrollIntoViewOptions
->>>>>>> 429518d7
 
     const wasRandom = !this.moving
     this.toggleRandomMove(false)
@@ -903,7 +659,6 @@
     await delay(optionsResolved.moveDelay * (optionsResolved.randomizeMoveDelay ? Math.random() : 1))
   }
 
-<<<<<<< HEAD
   public async scrollIntoView (selector: string | ElementHandle, options?: ScrollIntoViewOptions): Promise<void> {
     const optionsResolved = {
       scrollDelay: 200,
@@ -932,32 +687,6 @@
         docWidth: document.body.scrollWidth,
         scrollPositionTop: window.scrollY,
         scrollPositionLeft: window.scrollX
-=======
-      const {
-        viewportWidth,
-        viewportHeight,
-        docHeight,
-        docWidth,
-        scrollPositionTop,
-        scrollPositionLeft
-      } = await page.evaluate(() => (
-        {
-          viewportWidth: document.body.clientWidth,
-          viewportHeight: document.body.clientHeight,
-          docHeight: document.body.scrollHeight,
-          docWidth: document.body.scrollWidth,
-          scrollPositionTop: window.scrollY,
-          scrollPositionLeft: window.scrollX
-        }
-      ))
-
-      const elemBoundingBox = await getElementBox(page, elem) // is relative to viewport
-      const elemBox = {
-        top: elemBoundingBox.y,
-        left: elemBoundingBox.x,
-        bottom: elemBoundingBox.y + elemBoundingBox.height,
-        right: elemBoundingBox.x + elemBoundingBox.width
->>>>>>> 429518d7
       }
     ))
 
@@ -1128,7 +857,6 @@
         scrollPositionTop: window.scrollY,
         scrollPositionLeft: window.scrollX
       }
-<<<<<<< HEAD
     ))
 
     const to = ((): Partial<Vector> => {
@@ -1143,70 +871,9 @@
           return { x: docWidth }
         default:
           return destination
-=======
-    },
-
-    /** Scrolls the page the distance set by `delta`. */
-    async scroll (delta: Partial<Vector>, options?: ScrollOptions) {
-      const optionsResolved = {
-        scrollDelay: 200,
-        scrollSpeed: 100,
-        ...defaultOptions?.scroll,
-        ...options
-      } satisfies ScrollOptions
-
-      const scrollSpeed = clamp(optionsResolved.scrollSpeed, 1, 100)
-
-      const cdpClient = getCDPClient(page)
-
-      let deltaX = delta.x ?? 0
-      let deltaY = delta.y ?? 0
-      const xDirection = deltaX < 0 ? -1 : 1
-      const yDirection = deltaY < 0 ? -1 : 1
-
-      deltaX = Math.abs(deltaX)
-      deltaY = Math.abs(deltaY)
-
-      const largerDistanceDir = deltaX > deltaY ? 'x' : 'y'
-      const [largerDistance, shorterDistance] = largerDistanceDir === 'x' ? [deltaX, deltaY] : [deltaY, deltaX]
-
-      // When scrollSpeed under 90, pixels moved each scroll is equal to the scrollSpeed. 1 is as slow as we can get (without adding a delay), and 90 is pretty fast.
-      // Above 90 though, scale all the way to the full distance so that scrollSpeed=100 results in only 1 scroll action.
-      const EXP_SCALE_START = 90
-      const largerDistanceScrollStep = scrollSpeed < EXP_SCALE_START
-        ? scrollSpeed
-        : scale(scrollSpeed, [EXP_SCALE_START, 100], [EXP_SCALE_START, largerDistance])
-
-      const numSteps = Math.floor(largerDistance / largerDistanceScrollStep)
-      const largerDistanceRemainder = largerDistance % largerDistanceScrollStep
-      const shorterDistanceScrollStep = Math.floor(shorterDistance / numSteps)
-      const shorterDistanceRemainder = shorterDistance % numSteps
-
-      for (let i = 0; i < numSteps; i++) {
-        let longerDistanceDelta = largerDistanceScrollStep
-        let shorterDistanceDelta = shorterDistanceScrollStep
-        if (i === numSteps - 1) {
-          longerDistanceDelta += largerDistanceRemainder
-          shorterDistanceDelta += shorterDistanceRemainder
-        }
-        let [deltaX, deltaY] = largerDistanceDir === 'x'
-          ? [longerDistanceDelta, shorterDistanceDelta]
-          : [shorterDistanceDelta, longerDistanceDelta]
-        deltaX = deltaX * xDirection
-        deltaY = deltaY * yDirection
-
-        await cdpClient.send('Input.dispatchMouseEvent', {
-          type: 'mouseWheel',
-          deltaX,
-          deltaY,
-          x: previous.x,
-          y: previous.y
-        } satisfies Protocol.Input.DispatchMouseEventRequest)
->>>>>>> 429518d7
       }
     })()
 
-<<<<<<< HEAD
     await this.scroll({
       y: to.y !== undefined ? to.y - scrollPositionTop : 0,
       x: to.x !== undefined ? to.x - scrollPositionLeft : 0
@@ -1225,81 +892,6 @@
         selector = `xpath/.${selector}`
         if (optionsResolved.waitForSelector !== undefined) {
           await this.page.waitForSelector(selector, { timeout: optionsResolved.waitForSelector })
-=======
-      await delay(optionsResolved.scrollDelay)
-    },
-
-    /** Scrolls to the specified destination point. */
-    async scrollTo (destination: ScrollToDestination, options?: ScrollOptions) {
-      const optionsResolved = {
-        scrollDelay: 200,
-        scrollSpeed: 100,
-        ...defaultOptions?.scroll,
-        ...options
-      } satisfies ScrollOptions
-
-      const {
-        docHeight,
-        docWidth,
-        scrollPositionTop,
-        scrollPositionLeft
-      } = await page.evaluate(() => (
-        {
-          docHeight: document.body.scrollHeight,
-          docWidth: document.body.scrollWidth,
-          scrollPositionTop: window.scrollY,
-          scrollPositionLeft: window.scrollX
-        }
-      ))
-
-      const to = ((): Partial<Vector> => {
-        switch (destination) {
-          case 'top':
-            return { y: 0 }
-          case 'bottom':
-            return { y: docHeight }
-          case 'left':
-            return { x: 0 }
-          case 'right':
-            return { x: docWidth }
-          default:
-            return destination
-        }
-      })()
-
-      await this.scroll({
-        y: to.y !== undefined ? to.y - scrollPositionTop : 0,
-        x: to.x !== undefined ? to.x - scrollPositionLeft : 0
-      }, optionsResolved)
-    },
-
-    /** Gets the element via a selector. Can use an XPath. */
-    async getElement (selector: string | ElementHandle, options?: GetElementOptions): Promise<ElementHandle<Element>> {
-      const optionsResolved = {
-        ...defaultOptions?.getElement,
-        ...options
-      } satisfies GetElementOptions
-
-      let elem: ElementHandle<Element> | null = null
-      if (typeof selector === 'string') {
-        if (selector.startsWith('//') || selector.startsWith('(//')) {
-          selector = `xpath/.${selector}`
-          if (optionsResolved.waitForSelector !== undefined) {
-            await page.waitForSelector(selector, { timeout: optionsResolved.waitForSelector })
-          }
-          const [handle] = await page.$$(selector)
-          elem = handle.asElement() as ElementHandle<Element> | null
-        } else {
-          if (optionsResolved.waitForSelector !== undefined) {
-            await page.waitForSelector(selector, { timeout: optionsResolved.waitForSelector })
-          }
-          elem = await page.$(selector)
-        }
-        if (elem === null) {
-          throw new Error(
-            `Could not find element with selector "${selector}", make sure you're waiting for the elements by specifying "waitForSelector"`
-          )
->>>>>>> 429518d7
         }
         const [handle] = await this.page.$$(selector)
         elem = handle.asElement() as ElementHandle<Element> | null
@@ -1320,26 +912,4 @@
     }
     return elem
   }
-<<<<<<< HEAD
-=======
-
-  /**
-    * Make the cursor no longer visible.
-    * Defined only if `visible=true` was passed.
-    */
-  actions.removeMouseHelper = visible
-    ? installMouseHelper(page).then(
-      ({ removeMouseHelper }) => removeMouseHelper)
-    : undefined
-
-  // Start random mouse movements. Do not await the promise but return immediately
-  if (performRandomMoves) {
-    randomMove().then(
-      (_) => { },
-      (_) => { }
-    )
-  }
-
-  return actions
->>>>>>> 429518d7
 }