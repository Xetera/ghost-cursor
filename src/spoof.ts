import { ElementHandle, Page, BoundingBox, CDPSession } from 'puppeteer'
import debug from 'debug'
import {
  Vector,
  bezierCurve,
  direction,
  magnitude,
  origin,
  overshoot
} from './math'
export { default as installMouseHelper } from './mouse-helper'

const log = debug('ghost-cursor')

export interface BoxOptions {
  /**
   * Percentage of padding to be added around the element.
   * @default 0
   */
  readonly paddingPercentage?: number
}

export interface MoveOptions extends BoxOptions {
  /**
   * Time to wait for the selector to appear in milliseconds.
   * Default is to not wait for selector.
   */
  readonly waitForSelector?: number
  /**
   * Delay after moving the mouse in milliseconds.
   * @default 0
   */
  readonly moveDelay?: number
  /**
   * Maximum number of attempts to mouse-over the element.
   * @default 10
   */
  readonly maxTries?: number
  /**
   * Speed of mouse movement.
   * Default is random.
   */
  readonly moveSpeed?: number
  /**
   * Distance from current location to destination that triggers overshoot to
   * occur. (Below this distance, no overshoot will occur).
   * @default 500
   */
  readonly overshootThreshold?: number
}

export interface ClickOptions extends MoveOptions {
  /**
   * Delay before initiating the click action in milliseconds.
   * @default 0
   */
  readonly hesitate?: number
  /**
   * Delay between mousedown and mouseup in milliseconds.
   * @default 0
   */
  readonly waitForClick?: number
  /**
   * Delay after performing the click in milliseconds.
   * @default 2000
   */
  readonly moveDelay?: number
}

export interface PathOptions {
  /**
   * Override the spread of the generated path.
   */
  readonly spreadOverride?: number
  /**
   * Speed of mouse movement.
   * Default is random.
   */
  readonly moveSpeed?: number
}

export interface GhostCursor {
  toggleRandomMove: (random: boolean) => void
  click: (
    selector?: string | ElementHandle,
    options?: ClickOptions
  ) => Promise<void>
  move: (
    selector: string | ElementHandle,
    options?: MoveOptions
  ) => Promise<void>
  moveTo: (destination: Vector) => Promise<void>
}

// Helper function to wait a specified number of milliseconds
const delay = async (ms: number): Promise<void> => {
  if (ms < 1) return
  return await new Promise((resolve) => setTimeout(resolve, ms))
}

/**
 * Calculate the amount of time needed to move from (x1, y1) to (x2, y2)
 * given the width of the element being clicked on
 * https://en.wikipedia.org/wiki/Fitts%27s_law
 */
const fitts = (distance: number, width: number): number => {
  const a = 0
  const b = 2
  const id = Math.log2(distance / width + 1)
  return a + b * id
}

// Get a random point on a box
const getRandomBoxPoint = (
  { x, y, width, height }: BoundingBox,
  options?: BoxOptions
): Vector => {
  let paddingWidth = 0
  let paddingHeight = 0

  if (
    options?.paddingPercentage !== undefined &&
    options?.paddingPercentage > 0 &&
    options?.paddingPercentage < 100
  ) {
    paddingWidth = (width * options.paddingPercentage) / 100
    paddingHeight = (height * options.paddingPercentage) / 100
  }

  return {
    x: x + paddingWidth / 2 + Math.random() * (width - paddingWidth),
    y: y + paddingHeight / 2 + Math.random() * (height - paddingHeight)
  }
}

// The function signature to access the internal CDP client changed in puppeteer 14.4.1
const getCDPClient = (page: any): CDPSession => typeof page._client === 'function' ? page._client() : page._client

// Get a random point on a browser window
export const getRandomPagePoint = async (page: Page): Promise<Vector> => {
  const targetId: string = (page.target() as any)._targetId
  const window = await getCDPClient(page).send(
    'Browser.getWindowForTarget',
    { targetId }
  )
  return getRandomBoxPoint({
    x: origin.x,
    y: origin.y,
    width: window.bounds.width ?? 0,
    height: window.bounds.height ?? 0
  })
}

// Using this method to get correct position of Inline elements (elements like <a>)
const getElementBox = async (
  page: Page,
  element: ElementHandle,
  relativeToMainFrame: boolean = true
): Promise<BoundingBox | null> => {
  const objectId = element.remoteObject().objectId
  if (objectId === undefined) {
    return null
  }

  try {
    const quads = await getCDPClient(page).send('DOM.getContentQuads', {
      objectId
    })
    const elementBox = {
      x: quads.quads[0][0],
      y: quads.quads[0][1],
      width: quads.quads[0][4] - quads.quads[0][0],
      height: quads.quads[0][5] - quads.quads[0][1]
    }
    if (!relativeToMainFrame) {
      const elementFrame = await element.contentFrame()
      const iframes =
        elementFrame != null
          ? await elementFrame.parentFrame()?.$$('xpath/.//iframe')
          : null
      let frame: ElementHandle<Node> | undefined
      if (iframes != null) {
        for (const iframe of iframes) {
          if ((await iframe.contentFrame()) === elementFrame) frame = iframe
        }
      }
      if (frame != null) {
        const boundingBox = await frame.boundingBox()
        elementBox.x =
          boundingBox !== null ? elementBox.x - boundingBox.x : elementBox.x
        elementBox.y =
          boundingBox !== null ? elementBox.y - boundingBox.y : elementBox.y
      }
    }

    return elementBox
  } catch (_) {
    log('Quads not found, trying regular boundingBox')
    return await element.boundingBox()
  }
}

export function path (point: Vector, target: Vector, optionsOrSpread?: number | PathOptions)
export function path (point: Vector, target: BoundingBox, optionsOrSpread?: number | PathOptions)
export function path (start: Vector, end: BoundingBox | Vector, optionsOrSpread?: number | PathOptions): Vector[] {
  const spreadOverride = typeof optionsOrSpread === 'number' ? optionsOrSpread : optionsOrSpread?.spreadOverride
  const moveSpeed = typeof optionsOrSpread === 'object' && optionsOrSpread.moveSpeed

  const defaultWidth = 100
  const minSteps = 25
  const width = 'width' in end && end.width !== 0 ? end.width : defaultWidth
  const curve = bezierCurve(start, end, spreadOverride)
  const length = curve.length() * 0.8

  const speed = typeof moveSpeed === 'number' ? (25 / moveSpeed) : Math.random()
  const baseTime = speed * minSteps
  const steps = Math.ceil((Math.log2(fitts(length, width) + 1) + baseTime) * 3)
  const re = curve.getLUT(steps)
  return clampPositive(re)
}

const clampPositive = (vectors: Vector[]): Vector[] => {
  const clamp0 = (elem: number): number => Math.max(0, elem)
  return vectors.map((vector) => {
    return {
      x: clamp0(vector.x),
      y: clamp0(vector.y)
    }
  })
}

const shouldOvershoot = (a: Vector, b: Vector, threshold: number): boolean =>
  magnitude(direction(a, b)) > threshold

const intersectsElement = (vec: Vector, box: BoundingBox): boolean => {
  return (
    vec.x > box.x &&
    vec.x <= box.x + box.width &&
    vec.y > box.y &&
    vec.y <= box.y + box.height
  )
}

const boundingBoxWithFallback = async (
  page: Page,
  elem: ElementHandle<Element>
): Promise<BoundingBox> => {
  let box = await getElementBox(page, elem)
  if (box == null) {
    box = (await elem.evaluate((el: Element) =>
      el.getBoundingClientRect()
    )) as BoundingBox
  }

  return box
}

export const createCursor = (
  page: Page,
  /**
   * Cursor start position.
   * @default { x: 0, y: 0 }
   */
  start: Vector = origin,
  /**
   * Initially perform random movements.
   * If `move`,`click`, etc. is performed, these random movements end.
   * @default false
   */
  performRandomMoves: boolean = false
): GhostCursor => {
  // this is kind of arbitrary, not a big fan but it seems to work
  const overshootSpread = 10
  const overshootRadius = 120
  let previous: Vector = start

  // Initial state: mouse is not moving
  let moving: boolean = false

  // Move the mouse over a number of vectors
  const tracePath = async (
    vectors: Iterable<Vector>,
    abortOnMove: boolean = false
  ): Promise<void> => {
    for (const v of vectors) {
      try {
        // In case this is called from random mouse movements and the users wants to move the mouse, abort
        if (abortOnMove && moving) {
          return
        }
        await page.mouse.move(v.x, v.y)
        previous = v
      } catch (error) {
        // Exit function if the browser is no longer connected
        if (!page.browser().isConnected()) return

        log('Warning: could not move mouse, error message:', error)
      }
    }
  }
  // Start random mouse movements. Function recursively calls itself
  const randomMove = async (options?: MoveOptions): Promise<void> => {
    try {
      if (!moving) {
        const rand = await getRandomPagePoint(page)
        await tracePath(path(previous, rand, options), true)
        previous = rand
      }
<<<<<<< HEAD

      const moveDelay =
        options?.moveDelay !== undefined && options?.moveDelay >= 0
          ? options.moveDelay
          : 2000 // 2s by default
      await delay(Math.random() * moveDelay)

=======
      await delay(Math.random() * (options?.moveDelay ?? 2000))
>>>>>>> 788f692e
      randomMove().then(
        (_) => {},
        (_) => {}
      ) // fire and forget, recursive function
    } catch (_) {
      log('Warning: stopping random mouse movements')
    }
  }

  const actions: GhostCursor = {
    toggleRandomMove (random: boolean): void {
      moving = !random
    },

    async click (
      selector?: string | ElementHandle,
      options?: ClickOptions
    ): Promise<void> {
      actions.toggleRandomMove(false)

      if (selector !== undefined) {
        await actions.move(selector, {
          ...options,
          // apply moveDelay after click, but not after actual move
          moveDelay: 0
        })
        actions.toggleRandomMove(false)
      }

      try {
        await delay(options?.hesitate ?? 0)
        await page.mouse.down()
        await delay(options?.waitForClick ?? 0)
        await page.mouse.up()
      } catch (error) {
        log('Warning: could not click mouse, error message:', error)
      }

<<<<<<< HEAD
      const moveDelay =
        options?.moveDelay !== undefined && options?.moveDelay >= 0
          ? options.moveDelay
          : 2000 // 2s by default
      await delay(Math.random() * moveDelay)
=======
      await delay(Math.random() * (options?.moveDelay ?? 2000))
>>>>>>> 788f692e

      actions.toggleRandomMove(true)
    },
    async move (
      selector: string | ElementHandle,
      options?: MoveOptions
    ): Promise<void> {
      const go = async (iteration: number): Promise<void> => {
        if (iteration > (options?.maxTries ?? 10)) {
          throw Error('Could not mouse-over element within enough tries')
        }

        actions.toggleRandomMove(false)
        let elem: ElementHandle<Element> | null = null
        if (typeof selector === 'string') {
          if (selector.startsWith('//') || selector.startsWith('(//')) {
            selector = `xpath/.${selector}`
            if (options?.waitForSelector !== undefined) {
              await page.waitForSelector(selector, {
                timeout: options.waitForSelector
              })
            }
            const [handle] = await page.$$(selector)
            elem = handle.asElement() as ElementHandle<Element>
          } else {
            if (options?.waitForSelector !== undefined) {
              await page.waitForSelector(selector, {
                timeout: options.waitForSelector
              })
            }
            elem = await page.$(selector)
          }
          if (elem === null) {
            throw new Error(
              `Could not find element with selector "${selector}", make sure you're waiting for the elements with "puppeteer.waitForSelector"`
            )
          }
        } else {
          // ElementHandle
          elem = selector
        }

        // Make sure the object is in view
        const objectId = elem.remoteObject().objectId
        if (objectId !== undefined) {
          try {
            await getCDPClient(page).send('DOM.scrollIntoViewIfNeeded', {
              objectId
            })
          } catch (e) {
            // use regular JS scroll method as a fallback
            log('Falling back to JS scroll method', e)
            await elem.evaluate((e) => e.scrollIntoView({ block: 'center' }))
            await new Promise((resolve) => setTimeout(resolve, 2000)) // Wait a bit until the scroll has finished
          }
        }
        const box = await boundingBoxWithFallback(page, elem)
        const { height, width } = box
        const destination = getRandomBoxPoint(box, options)
        const dimensions = { height, width }
        const overshooting = shouldOvershoot(
          previous,
          destination,
          options?.overshootThreshold ?? 500
        )
        const to = overshooting
          ? overshoot(destination, overshootRadius)
          : destination

        await tracePath(path(previous, to, options))

        if (overshooting) {
          const correction = path(to, { ...dimensions, ...destination }, {
            ...options,
            spreadOverride: overshootSpread
          })

          await tracePath(correction)
        }

        previous = destination

        actions.toggleRandomMove(true)

        const newBoundingBox = await boundingBoxWithFallback(page, elem)

        // It's possible that the element that is being moved towards
        // has moved to a different location by the time
        // the the time the mouseover animation finishes
        if (!intersectsElement(to, newBoundingBox)) {
          return await go(iteration + 1)
        }
      }
      await go(0)

      const moveDelay =
      options?.moveDelay !== undefined && options?.moveDelay >= 0
        ? options.moveDelay
        : 0 // No move delay by default
      await delay(Math.random() * moveDelay)
    },
    async moveTo (destination: Vector): Promise<void> {
      actions.toggleRandomMove(false)
      await tracePath(path(previous, destination))
      actions.toggleRandomMove(true)
    }
  }

  // Start random mouse movements. Do not await the promise but return immediately
  if (performRandomMoves) {
    randomMove().then(
      (_) => {},
      (_) => {}
    )
  }

  return actions
}<|MERGE_RESOLUTION|>--- conflicted
+++ resolved
@@ -306,17 +306,7 @@
         await tracePath(path(previous, rand, options), true)
         previous = rand
       }
-<<<<<<< HEAD
-
-      const moveDelay =
-        options?.moveDelay !== undefined && options?.moveDelay >= 0
-          ? options.moveDelay
-          : 2000 // 2s by default
-      await delay(Math.random() * moveDelay)
-
-=======
       await delay(Math.random() * (options?.moveDelay ?? 2000))
->>>>>>> 788f692e
       randomMove().then(
         (_) => {},
         (_) => {}
@@ -355,15 +345,7 @@
         log('Warning: could not click mouse, error message:', error)
       }
 
-<<<<<<< HEAD
-      const moveDelay =
-        options?.moveDelay !== undefined && options?.moveDelay >= 0
-          ? options.moveDelay
-          : 2000 // 2s by default
-      await delay(Math.random() * moveDelay)
-=======
       await delay(Math.random() * (options?.moveDelay ?? 2000))
->>>>>>> 788f692e
 
       actions.toggleRandomMove(true)
     },
@@ -459,11 +441,7 @@
       }
       await go(0)
 
-      const moveDelay =
-      options?.moveDelay !== undefined && options?.moveDelay >= 0
-        ? options.moveDelay
-        : 0 // No move delay by default
-      await delay(Math.random() * moveDelay)
+      await delay(Math.random() * (options?.moveDelay ?? 0))
     },
     async moveTo (destination: Vector): Promise<void> {
       actions.toggleRandomMove(false)
