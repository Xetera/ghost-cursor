import type { ElementHandle, Page, BoundingBox, CDPSession, Protocol } from 'puppeteer'
import debug from 'debug'
import {
  type Vector,
  type TimedVector,
  bezierCurve,
  bezierCurveSpeed,
  direction,
  magnitude,
  origin,
  overshoot,
<<<<<<< HEAD
  add
=======
  clamp,
  scale
>>>>>>> d835f344
} from './math'
export { default as installMouseHelper } from './mouse-helper'

const log = debug('ghost-cursor')

export interface BoxOptions {
  /**
   * Percentage of padding to be added inside the element.
   * Example:
   * - `0` = may be anywhere within the element.
   * - `100` = will always be center of element.
   * @default 0
   */
  readonly paddingPercentage?: number
  /**
   * Destination to move the cursor to, relative to the top-left corner of the element.
   * If specified, `paddingPercentage` is not used.
   * If not specified (default), destination is random point within the `paddingPercentage`.
   * @default undefined (random point)
   */
  readonly destination?: Vector
}

export interface ScrollOptions {
  /**
   * Scroll speed (when scrolling occurs). 0 to 100. 100 is instant.
   * @default 100
   */
  readonly scrollSpeed?: number
  /**
   * Time to wait after scrolling (when scrolling occurs).
   * @default 200
   */
  readonly scrollDelay?: number
  /**
   * Margin (in px) to add around the element when ensuring it is in the viewport.
   * (Does not take effect if `scrollSpeed=100`, or if CDP scroll fails.)
   * @default 30
   */
  readonly inViewportMargin?: number
}

export interface MoveOptions extends BoxOptions, ScrollOptions, Pick<PathOptions, 'moveSpeed'> {
  /**
   * Time to wait for the selector to appear in milliseconds.
   * Default is to not wait for selector.
   */
  readonly waitForSelector?: number
  /**
   * Delay after moving the mouse in milliseconds. If `randomizeMoveDelay=true`, delay is randomized from 0 to `moveDelay`.
   * @default 0
   */
  readonly moveDelay?: number
  /**
   * Randomize delay between actions from `0` to `moveDelay`. See `moveDelay` docs.
   * @default true
   */
  readonly randomizeMoveDelay?: boolean
  /**
   * Maximum number of attempts to mouse-over the element.
   * @default 10
   */
  readonly maxTries?: number
  /**
   * Distance from current location to destination that triggers overshoot to
   * occur. (Below this distance, no overshoot will occur).
   * @default 500
   */
  readonly overshootThreshold?: number
}

export interface ClickOptions extends MoveOptions {
  /**
   * Delay before initiating the click action in milliseconds.
   * @default 0
   */
  readonly hesitate?: number
  /**
   * Delay between mousedown and mouseup in milliseconds.
   * @default 0
   */
  readonly waitForClick?: number
  /**
   * @default 2000
   */
  readonly moveDelay?: number
}

export interface PathOptions {
  /**
   * Override the spread of the generated path.
   */
  readonly spreadOverride?: number
  /**
   * Speed of mouse movement.
   * Default is random.
   */
  readonly moveSpeed?: number

  /**
   * Generate timestamps for each point in the path.
   */
  readonly useTimestamps?: boolean
}

export interface RandomMoveOptions extends Pick<MoveOptions, 'moveDelay' | 'randomizeMoveDelay' | 'moveSpeed'> {
  /**
   * @default 2000
   */
  readonly moveDelay?: number
}

export interface MoveToOptions extends PathOptions, Pick<MoveOptions, 'moveDelay' | 'randomizeMoveDelay'> {
  /**
   * @default 0
   */
  readonly moveDelay?: number
}

export interface GhostCursor {
  toggleRandomMove: (random: boolean) => void
  click: (
    selector?: string | ElementHandle,
    options?: ClickOptions
  ) => Promise<void>
  move: (
    selector: string | ElementHandle,
    options?: MoveOptions
  ) => Promise<void>
  moveTo: (destination: Vector, options?: MoveToOptions) => Promise<void>
  scrollIntoView: (selector: ElementHandle, options?: ScrollOptions) => Promise<void>
  getLocation: () => Vector
}

/** Helper function to wait a specified number of milliseconds  */
const delay = async (ms: number): Promise<void> => {
  if (ms < 1) return
  return await new Promise((resolve) => setTimeout(resolve, ms))
}

/**
 * Calculate the amount of time needed to move from (x1, y1) to (x2, y2)
 * given the width of the element being clicked on
 * https://en.wikipedia.org/wiki/Fitts%27s_law
 */
const fitts = (distance: number, width: number): number => {
  const a = 0
  const b = 2
  const id = Math.log2(distance / width + 1)
  return a + b * id
}

/** Get a random point on a box */
const getRandomBoxPoint = (
  { x, y, width, height }: BoundingBox,
  options?: Pick<BoxOptions, 'paddingPercentage'>
): Vector => {
  let paddingWidth = 0
  let paddingHeight = 0

  if (
    options?.paddingPercentage !== undefined &&
    options?.paddingPercentage > 0 &&
    options?.paddingPercentage <= 100
  ) {
    paddingWidth = (width * options.paddingPercentage) / 100
    paddingHeight = (height * options.paddingPercentage) / 100
  }

  return {
    x: x + paddingWidth / 2 + Math.random() * (width - paddingWidth),
    y: y + paddingHeight / 2 + Math.random() * (height - paddingHeight)
  }
}

/** The function signature to access the internal CDP client changed in puppeteer 14.4.1 */
const getCDPClient = (page: any): CDPSession => typeof page._client === 'function' ? page._client() : page._client

/** Get a random point on a browser window */
export const getRandomPagePoint = async (page: Page): Promise<Vector> => {
  const targetId: string = (page.target() as any)._targetId
  const window = await getCDPClient(page).send(
    'Browser.getWindowForTarget',
    { targetId }
  )
  return getRandomBoxPoint({
    x: origin.x,
    y: origin.y,
    width: window.bounds.width ?? 0,
    height: window.bounds.height ?? 0
  })
}

/** Using this method to get correct position of Inline elements (elements like `<a>`) */
const getElementBox = async (
  page: Page,
  element: ElementHandle,
  relativeToMainFrame: boolean = true
): Promise<BoundingBox | null> => {
  const objectId = element.remoteObject().objectId
  if (objectId === undefined) {
    return null
  }

  try {
    const quads = await getCDPClient(page).send('DOM.getContentQuads', {
      objectId
    })
    const elementBox = {
      x: quads.quads[0][0],
      y: quads.quads[0][1],
      width: quads.quads[0][4] - quads.quads[0][0],
      height: quads.quads[0][5] - quads.quads[0][1]
    }
    if (!relativeToMainFrame) {
      const elementFrame = await element.contentFrame()
      const iframes =
        elementFrame != null
          ? await elementFrame.parentFrame()?.$$('xpath/.//iframe')
          : null
      let frame: ElementHandle<Node> | undefined
      if (iframes != null) {
        for (const iframe of iframes) {
          if ((await iframe.contentFrame()) === elementFrame) frame = iframe
        }
      }
      if (frame != null) {
        const boundingBox = await frame.boundingBox()
        elementBox.x =
          boundingBox !== null ? elementBox.x - boundingBox.x : elementBox.x
        elementBox.y =
          boundingBox !== null ? elementBox.y - boundingBox.y : elementBox.y
      }
    }

    return elementBox
  } catch (_) {
    log('Quads not found, trying regular boundingBox')
    return await element.boundingBox()
  }
}

export function path (point: Vector, target: Vector, options?: number | PathOptions): Vector[] | TimedVector[]
export function path (point: Vector, target: BoundingBox, options?: number | PathOptions): Vector[] | TimedVector[]
export function path (start: Vector, end: BoundingBox | Vector, options?: number | PathOptions): Vector[] | TimedVector[] {
  const optionsResolved: PathOptions = typeof options === 'number'
    ? { spreadOverride: options }
    : { ...options }

  const DEFAULT_WIDTH = 100
  const MIN_STEPS = 25
  const width = 'width' in end && end.width !== 0 ? end.width : DEFAULT_WIDTH
  const curve = bezierCurve(start, end, optionsResolved.spreadOverride)
  const length = curve.length() * 0.8

  const speed = optionsResolved.moveSpeed !== undefined && optionsResolved.moveSpeed > 0
    ? (25 / optionsResolved.moveSpeed)
    : Math.random()
  const baseTime = speed * MIN_STEPS
  const steps = Math.ceil((Math.log2(fitts(length, width) + 1) + baseTime) * 3)
  const re = curve.getLUT(steps)
  return clampPositive(re, optionsResolved)
}

const clampPositive = (vectors: Vector[], options?: PathOptions): Vector[] | TimedVector[] => {
  const clampedVectors = vectors.map((vector) => ({
    x: Math.max(0, vector.x),
    y: Math.max(0, vector.y)
  }))

  return options?.useTimestamps === true ? generateTimestamps(clampedVectors, options) : clampedVectors
}

const generateTimestamps = (vectors: Vector[], options?: PathOptions): TimedVector[] => {
  const speed = options?.moveSpeed ?? (Math.random() * 0.5 + 0.5)
  const timeToMove = (P0: Vector, P1: Vector, P2: Vector, P3: Vector, samples: number): number => {
    let total = 0
    const dt = 1 / samples

    for (let t = 0; t < 1; t += dt) {
      const v1 = bezierCurveSpeed(t * dt, P0, P1, P2, P3)
      const v2 = bezierCurveSpeed(t, P0, P1, P2, P3)
      total += (v1 + v2) * dt / 2
    }

    return Math.round(total / speed)
  }

  const timedVectors: TimedVector[] = vectors.map((vector) => ({ ...vector, timestamp: 0 }))

  for (let i = 0; i < timedVectors.length; i++) {
    const P0 = i === 0 ? timedVectors[i] : timedVectors[i - 1]
    const P1 = timedVectors[i]
    const P2 = i === timedVectors.length - 1 ? timedVectors[i] : timedVectors[i + 1]
    const P3 = i === timedVectors.length - 1 ? timedVectors[i] : timedVectors[i + 1]
    const time = timeToMove(P0, P1, P2, P3, timedVectors.length)

    timedVectors[i] = {
      ...timedVectors[i],
      timestamp: i === 0 ? Date.now() : timedVectors[i - 1].timestamp + time
    }
  }

  return timedVectors
}

const shouldOvershoot = (a: Vector, b: Vector, threshold: number): boolean =>
  magnitude(direction(a, b)) > threshold

const intersectsElement = (vec: Vector, box: BoundingBox): boolean => {
  return (
    vec.x > box.x &&
    vec.x <= box.x + box.width &&
    vec.y > box.y &&
    vec.y <= box.y + box.height
  )
}

const boundingBoxWithFallback = async (
  page: Page,
  elem: ElementHandle<Element>
): Promise<BoundingBox> => {
  let box = await getElementBox(page, elem)
  if (box == null) {
    box = (await elem.evaluate((el: Element) =>
      el.getBoundingClientRect()
    )) as BoundingBox
  }

  return box
}

export const createCursor = (
  page: Page,
  /**
   * Cursor start position.
   * @default { x: 0, y: 0 }
   */
  start: Vector = origin,
  /**
   * Initially perform random movements.
   * If `move`,`click`, etc. is performed, these random movements end.
   * @default false
   */
  performRandomMoves: boolean = false,
  defaultOptions: {
    /**
     * Default options for the `randomMove` function that occurs when `performRandomMoves=true`
     * @default RandomMoveOptions
     */
    randomMove?: RandomMoveOptions
    /**
     * Default options for the `move` function
     * @default MoveOptions
     */
    move?: MoveOptions
    /**
     * Default options for the `moveTo` function
     * @default MoveToOptions
     */
    moveTo?: MoveToOptions
    /**
     * Default options for the `click` function
     * @default ClickOptions
     */
    click?: ClickOptions
  } = {}
): GhostCursor => {
  // this is kind of arbitrary, not a big fan but it seems to work
  const OVERSHOOT_SPREAD = 10
  const OVERSHOOT_RADIUS = 120
  let previous: Vector = start

  // Initial state: mouse is not moving
  let moving: boolean = false

  // Move the mouse over a number of vectors
  const tracePath = async (
    vectors: Iterable<Vector | TimedVector>,
    abortOnMove: boolean = false
  ): Promise<void> => {
    const cdpClient = getCDPClient(page)

    for (const v of vectors) {
      try {
        // In case this is called from random mouse movements and the users wants to move the mouse, abort
        if (abortOnMove && moving) {
          return
        }

        const dispatchParams: Protocol.Input.DispatchMouseEventRequest = {
          type: 'mouseMoved',
          x: v.x,
          y: v.y
        }

        if ('timestamp' in v) dispatchParams.timestamp = v.timestamp

        await cdpClient.send('Input.dispatchMouseEvent', dispatchParams)

        previous = v
      } catch (error) {
        // Exit function if the browser is no longer connected
        if (!page.browser().isConnected()) return

        log('Warning: could not move mouse, error message:', error)
      }
    }
  }
  // Start random mouse movements. Function recursively calls itself
  const randomMove = async (options?: RandomMoveOptions): Promise<void> => {
    const optionsResolved = {
      moveDelay: 2000,
      randomizeMoveDelay: true,
      ...defaultOptions?.randomMove,
      ...options
    } satisfies RandomMoveOptions

    try {
      if (!moving) {
        const rand = await getRandomPagePoint(page)
        await tracePath(path(previous, rand, optionsResolved), true)
        previous = rand
      }
      await delay(optionsResolved.moveDelay * (optionsResolved.randomizeMoveDelay ? Math.random() : 1))
      randomMove(options).then(
        (_) => { },
        (_) => { }
      ) // fire and forget, recursive function
    } catch (_) {
      log('Warning: stopping random mouse movements')
    }
  }

  const actions: GhostCursor = {
    toggleRandomMove (random: boolean): void {
      moving = !random
    },

    getLocation (): Vector {
      return previous
    },

    async click (
      selector?: string | ElementHandle,
      options?: ClickOptions
    ): Promise<void> {
      const optionsResolved = {
        moveDelay: 2000,
        hesitate: 0,
        waitForClick: 0,
        randomizeMoveDelay: true,
        ...defaultOptions?.click,
        ...options
      } satisfies ClickOptions

      const wasRandom = !moving
      actions.toggleRandomMove(false)

      if (selector !== undefined) {
        await actions.move(selector, {
          ...optionsResolved,
          // apply moveDelay after click, but not after actual move
          moveDelay: 0
        })
      }

      try {
        await delay(optionsResolved.hesitate)
        await page.mouse.down()
        await delay(optionsResolved.waitForClick)
        await page.mouse.up()
      } catch (error) {
        log('Warning: could not click mouse, error message:', error)
      }

      await delay(optionsResolved.moveDelay * (optionsResolved.randomizeMoveDelay ? Math.random() : 1))

      actions.toggleRandomMove(wasRandom)
    },

    async move (
      selector: string | ElementHandle,
      options?: MoveOptions
    ): Promise<void> {
      const optionsResolved = {
        moveDelay: 0,
        maxTries: 10,
        overshootThreshold: 500,
        randomizeMoveDelay: true,
        ...defaultOptions?.move,
        ...options
      } satisfies MoveOptions

      const wasRandom = !moving

      const go = async (iteration: number): Promise<void> => {
        if (iteration > (optionsResolved.maxTries)) {
          throw Error('Could not mouse-over element within enough tries')
        }

        actions.toggleRandomMove(false)
        let elem: ElementHandle<Element> | null = null
        if (typeof selector === 'string') {
          if (selector.startsWith('//') || selector.startsWith('(//')) {
            selector = `xpath/.${selector}`
            if (optionsResolved.waitForSelector !== undefined) {
              await page.waitForSelector(selector, {
                timeout: optionsResolved.waitForSelector
              })
            }
            const [handle] = await page.$$(selector)
            elem = handle.asElement() as ElementHandle<Element>
          } else {
            if (optionsResolved.waitForSelector !== undefined) {
              await page.waitForSelector(selector, {
                timeout: optionsResolved.waitForSelector
              })
            }
            elem = await page.$(selector)
          }
          if (elem === null) {
            throw new Error(
              `Could not find element with selector "${selector}", make sure you're waiting for the elements by specifying "waitForSelector"`
            )
          }
        } else {
          // ElementHandle
          elem = selector
        }

        // Make sure the object is in view
        await this.scrollIntoView(elem, optionsResolved)

        const box = await boundingBoxWithFallback(page, elem)
        const { height, width } = box
        const destination = (optionsResolved.destination !== undefined)
          ? add(box, optionsResolved.destination)
          : getRandomBoxPoint(box, optionsResolved)
        const dimensions = { height, width }
        const overshooting = shouldOvershoot(
          previous,
          destination,
          optionsResolved.overshootThreshold
        )
        const to = overshooting
          ? overshoot(destination, OVERSHOOT_RADIUS)
          : destination

        await tracePath(path(previous, to, optionsResolved))

        if (overshooting) {
          const correction = path(to, { ...dimensions, ...destination }, {
            ...optionsResolved,
            spreadOverride: OVERSHOOT_SPREAD
          })

          await tracePath(correction)
        }

        previous = destination

        actions.toggleRandomMove(true)

        const newBoundingBox = await boundingBoxWithFallback(page, elem)

        // It's possible that the element that is being moved towards
        // has moved to a different location by the time
        // the the time the mouseover animation finishes
        if (!intersectsElement(to, newBoundingBox)) {
          return await go(iteration + 1)
        }
      }
      await go(0)

      actions.toggleRandomMove(wasRandom)

      await delay(optionsResolved.moveDelay * (optionsResolved.randomizeMoveDelay ? Math.random() : 1))
    },

    async moveTo (destination: Vector, options?: MoveToOptions): Promise<void> {
      const optionsResolved = {
        moveDelay: 0,
        randomizeMoveDelay: true,
        ...defaultOptions?.moveTo,
        ...options
      } satisfies MoveToOptions

      const wasRandom = !moving
      actions.toggleRandomMove(false)
      await tracePath(path(previous, destination, optionsResolved))
      actions.toggleRandomMove(wasRandom)

      await delay(optionsResolved.moveDelay * (optionsResolved.randomizeMoveDelay ? Math.random() : 1))
    },

    async scrollIntoView (elem: ElementHandle, options?: ScrollOptions): Promise<void> {
      const optionsResolved = {
        scrollSpeed: 100,
        scrollDelay: 200,
        inViewportMargin: 0,
        ...options
      } satisfies ScrollOptions

      const {
        viewportWidth,
        viewportHeight,
        docHeight,
        docWidth,
        scrollPositionTop,
        scrollPositionLeft
      } = await page.evaluate(() => (
        {
          viewportWidth: document.body.clientWidth,
          viewportHeight: document.body.clientHeight,
          docHeight: document.body.scrollHeight,
          docWidth: document.body.scrollWidth,
          scrollPositionTop: window.scrollY,
          scrollPositionLeft: window.scrollX
        }
      ))

      const elemBoundingBox = await boundingBoxWithFallback(page, elem) // is relative to viewport
      const elemBox = {
        top: elemBoundingBox.y,
        left: elemBoundingBox.x,
        bottom: elemBoundingBox.y + elemBoundingBox.height,
        right: elemBoundingBox.x + elemBoundingBox.width
      }

      // Add margin around the element
      const margin = optionsResolved.inViewportMargin
      const marginedBox = {
        top: elemBox.top - margin,
        left: elemBox.left - margin,
        bottom: elemBox.bottom + margin,
        right: elemBox.right + margin
      }

      // Get position relative to the whole document
      const marginedBoxRelativeToDoc = {
        top: marginedBox.top + scrollPositionTop,
        left: marginedBox.left + scrollPositionLeft,
        bottom: marginedBox.bottom + scrollPositionTop,
        right: marginedBox.right + scrollPositionLeft
      }

      // Convert back to being relative to the viewport-- though if box with margin added goes outside
      // the document, restrict to being *within* the document.
      // This makes it so that when element is on the edge of window scroll, isInViewport=true even after
      // margin was added.
      const targetBox = {
        top: Math.max(marginedBoxRelativeToDoc.top, 0) - scrollPositionTop,
        left: Math.max(marginedBoxRelativeToDoc.left, 0) - scrollPositionLeft,
        bottom: Math.min(marginedBoxRelativeToDoc.bottom, docHeight) - scrollPositionTop,
        right: Math.min(marginedBoxRelativeToDoc.right, docWidth) - scrollPositionLeft
      }

      const { top, left, bottom, right } = targetBox

      const isInViewport = top >= 0 &&
          left >= 0 &&
          bottom <= viewportHeight &&
          right <= viewportWidth

      if (isInViewport) return

      const scrollSpeed = clamp(optionsResolved.scrollSpeed, 1, 100)

      try {
        const cdpClient = getCDPClient(page)

        const manuallyScroll = async (): Promise<void> => {
          let deltaY: number = 0
          let deltaX: number = 0

          if (top < 0) {
            deltaY = top // Scroll up
          } else if (bottom > viewportHeight) {
            deltaY = bottom - viewportHeight // Scroll down
          }

          if (left < 0) {
            deltaX = left // Scroll left
          } else if (right > viewportWidth) {
            deltaX = right - viewportWidth// Scroll right
          }

          const xDirection = deltaX < 0 ? -1 : 1
          const yDirection = deltaY < 0 ? -1 : 1

          deltaX = Math.abs(deltaX)
          deltaY = Math.abs(deltaY)

          const largerDistanceDir = deltaX > deltaY ? 'x' : 'y'
          const [largerDistance, shorterDistance] = largerDistanceDir === 'x' ? [deltaX, deltaY] : [deltaY, deltaX]

          // When scrollSpeed under 90, pixels moved each scroll is equal to the scrollSpeed. 1 is as slow as we can get (without adding a delay), and 90 is pretty fast.
          // Above 90 though, scale all the way to the full distance so that scrollSpeed=100 results in only 1 scroll action.
          const EXP_SCALE_START = 90
          const largerDistanceScrollStep = scrollSpeed < EXP_SCALE_START
            ? scrollSpeed
            : scale(scrollSpeed, [EXP_SCALE_START, 100], [EXP_SCALE_START, largerDistance])

          const numSteps = Math.floor(largerDistance / largerDistanceScrollStep)
          const largerDistanceRemainder = largerDistance % largerDistanceScrollStep
          const shorterDistanceScrollStep = Math.floor(shorterDistance / numSteps)
          const shorterDistanceRemainder = shorterDistance % numSteps

          for (let i = 0; i < numSteps; i++) {
            let longerDistanceDelta = largerDistanceScrollStep
            let shorterDistanceDelta = shorterDistanceScrollStep
            if (i === numSteps - 1) {
              longerDistanceDelta += largerDistanceRemainder
              shorterDistanceDelta += shorterDistanceRemainder
            }
            let [deltaX, deltaY] = largerDistanceDir === 'x'
              ? [longerDistanceDelta, shorterDistanceDelta]
              : [shorterDistanceDelta, longerDistanceDelta]
            deltaX = deltaX * xDirection
            deltaY = deltaY * yDirection

            await cdpClient.send('Input.dispatchMouseEvent', {
              type: 'mouseWheel',
              deltaX,
              deltaY,
              x: 0,
              y: 0
            } satisfies Protocol.Input.DispatchMouseEventRequest)
          }
        }

        if (scrollSpeed === 100) {
          try {
            const { objectId } = elem.remoteObject()
            if (objectId === undefined) throw new Error()
            await cdpClient.send('DOM.scrollIntoViewIfNeeded', { objectId })
          } catch {
            await manuallyScroll()
          }
        } else {
          await manuallyScroll()
        }
      } catch (e) {
        // use regular JS scroll method as a fallback
        log('Falling back to JS scroll method', e)
        await elem.evaluate((e) => e.scrollIntoView({
          block: 'center',
          behavior: scrollSpeed < 90 ? 'smooth' : undefined
        }))
      }

      await delay(optionsResolved.scrollDelay)
    }
  }

  // Start random mouse movements. Do not await the promise but return immediately
  if (performRandomMoves) {
    randomMove().then(
      (_) => { },
      (_) => { }
    )
  }

  return actions
}<|MERGE_RESOLUTION|>--- conflicted
+++ resolved
@@ -9,12 +9,9 @@
   magnitude,
   origin,
   overshoot,
-<<<<<<< HEAD
-  add
-=======
+  add,
   clamp,
   scale
->>>>>>> d835f344
 } from './math'
 export { default as installMouseHelper } from './mouse-helper'
 
